{
 "name": "Skynet",
 "encryptConfig": -1,
 "globalHTTPTimeout": 15000000000,
 "logging": {
  "enabled": true,
  "file": "debug.txt",
  "colour": false,
  "level": "DEBUG|WARN|INFO|ERROR|FATAL",
  "rotate": true
 },
 "profiler": {
  "enabled": false
 },
 "ntpclient": {
  "enabled": 0,
  "pool": [
   "0.pool.ntp.org:123",
   "pool.ntp.org:123"
  ],
  "allowedDifference": 50000000,
  "allowedNegativeDifference": 50000000
 },
 "currencyConfig": {
  "forexProviders": [
   {
    "name": "CurrencyConverter",
    "enabled": false,
    "verbose": false,
    "restPollingDelay": 600,
    "apiKey": "Key",
    "apiKeyLvl": -1,
    "primaryProvider": false
   },
   {
    "name": "CurrencyLayer",
    "enabled": false,
    "verbose": false,
    "restPollingDelay": 600,
    "apiKey": "Key",
    "apiKeyLvl": -1,
    "primaryProvider": false
   },
   {
    "name": "Fixer",
    "enabled": false,
    "verbose": false,
    "restPollingDelay": 600,
    "apiKey": "Key",
    "apiKeyLvl": -1,
    "primaryProvider": false
   },
   {
    "name": "OpenExchangeRates",
    "enabled": false,
    "verbose": false,
    "restPollingDelay": 600,
    "apiKey": "Key",
    "apiKeyLvl": -1,
    "primaryProvider": false
   },
   {
    "name": "ExchangeRates",
    "enabled": true,
    "verbose": false,
    "restPollingDelay": 600,
    "apiKey": "Key",
    "apiKeyLvl": -1,
    "primaryProvider": true
   }
  ],
  "cryptocurrencyProvider": {
   "name": "CoinMarketCap",
   "enabled": false,
   "verbose": false,
   "apiKey": "Key",
   "accountPlan": "accountPlan"
  },
  "cryptocurrencies": "BTC,LTC,ETH,DOGE,DASH,XRP,XMR",
  "currencyPairFormat": {
   "uppercase": true,
   "delimiter": "-"
  },
  "fiatDisplayCurrency": "USD",
  "currencyFileUpdateDuration": 0,
  "foreignExchangeUpdateDuration": 0
 },
 "communications": {
  "slack": {
   "name": "Slack",
   "enabled": false,
   "verbose": false,
   "targetChannel": "general",
   "verificationToken": "testtest"
  },
  "smsGlobal": {
   "name": "SMSGlobal",
   "enabled": true,
   "verbose": false,
   "username": "1234",
   "password": "12334",
   "contacts": [
    {
     "name": "StyleGherkin",
     "number": "1231424",
     "enabled": true
    }
   ]
  },
  "smtp": {
   "name": "SMTP",
   "enabled": false,
   "verbose": false,
   "host": "smtp.google.com",
   "port": "537",
   "accountName": "some",
   "accountPassword": "password",
   "recipientList": "lol123@gmail.com"
  },
  "telegram": {
   "name": "Telegram",
   "enabled": false,
   "verbose": false,
   "verificationToken": "testest"
  }
 },
 "portfolioAddresses": {
  "addresses": [
   {
    "Address": "1JCe8z4jJVNXSjohjM4i9Hh813dLCNx2Sy",
    "CoinType": "BTC",
    "Balance": 53000.01393623,
    "Description": ""
   },
   {
    "Address": "3Nxwenay9Z8Lc9JBiywExpnEFiLp6Afp8v",
    "CoinType": "BTC",
    "Balance": 108848.2855427,
    "Description": ""
   },
   {
    "Address": "LgY8ahfHRhvjVQC1zJnBhFMG5pCTMuKRqh",
    "CoinType": "LTC",
    "Balance": 0.03665026,
    "Description": ""
   },
   {
    "Address": "0xb794f5ea0ba39494ce839613fffba74279579268",
    "CoinType": "ETH",
    "Balance": 0.25555604051326,
    "Description": ""
   }
  ]
 },
 "webserver": {
  "enabled": true,
  "adminUsername": "admin",
  "adminPassword": "Password",
  "listenAddress": ":9050",
  "websocketConnectionLimit": 1,
  "websocketMaxAuthFailures": 3,
  "websocketAllowInsecureOrigin": true
 },
 "exchanges": [
  {
   "name": "ANX",
   "enabled": true,
   "verbose": false,
   "websocket": false,
   "useSandbox": false,
   "restPollingDelay": 10,
   "httpTimeout": 15000000000,
   "websocketResponseCheckTimeout": 30000000,
   "websocketResponseMaxLimit": 7000000000,
   "httpUserAgent": "",
   "httpDebugging": false,
   "authenticatedApiSupport": false,
   "authenticatedWebsocketApiSupport": false,
   "apiKey": "Key",
   "apiSecret": "Secret",
   "apiUrl": "NON_DEFAULT_HTTP_LINK_TO_EXCHANGE_API",
   "apiUrlSecondary": "NON_DEFAULT_HTTP_LINK_TO_EXCHANGE_API",
   "proxyAddress": "",
   "websocketUrl": "NON_DEFAULT_HTTP_LINK_TO_WEBSOCKET_EXCHANGE_API",
   "availablePairs": "ETH_HKD,START_GBP,BTC_CAD,OAX_ETH,START_SGD,LTC_BTC,STR_BTC,ATENC_NZD,BTC_AUD,BTC_SGD,ETH_BTC,XRP_BTC,START_JPY,ATENC_CAD,BTC_GBP,ETH_USD,GNT_ETH,START_AUD,START_HKD,ATENC_GBP,BTC_USD,START_BTC,START_CAD,START_EUR,BTC_JPY,BTC_NZD,DOGE_BTC,ATENC_EUR,ATENC_JPY,ATENC_USD,BTC_EUR,BTC_HKD,START_NZD,START_USD,ATENC_AUD,ATENC_HKD,ATENC_SGD",
   "enabledPairs": "BTC_USD,BTC_HKD,BTC_EUR,BTC_CAD,BTC_AUD,BTC_SGD,BTC_JPY,BTC_GBP,BTC_NZD,LTC_BTC,STR_BTC,XRP_BTC",
   "baseCurrencies": "USD,HKD,EUR,CAD,AUD,SGD,JPY,GBP,NZD",
   "assetTypes": "SPOT",
   "supportsAutoPairUpdates": true,
   "configCurrencyPairFormat": {
    "uppercase": true,
    "delimiter": "_"
   },
   "requestCurrencyPairFormat": {
    "uppercase": true
   },
   "bankAccounts": [
    {
     "bankName": "",
     "bankAddress": "",
     "accountName": "",
     "accountNumber": "",
     "swiftCode": "",
     "iban": "",
     "supportedCurrencies": ""
    }
   ]
  },
  {
   "name": "Binance",
   "enabled": true,
   "verbose": false,
   "websocket": false,
   "useSandbox": false,
   "restPollingDelay": 10,
   "httpTimeout": 15000000000,
   "websocketResponseCheckTimeout": 30000000,
   "websocketResponseMaxLimit": 7000000000,
   "httpUserAgent": "",
   "httpDebugging": false,
   "authenticatedApiSupport": false,
   "authenticatedWebsocketApiSupport": false,
   "apiKey": "Key",
   "apiSecret": "Secret",
   "apiUrl": "NON_DEFAULT_HTTP_LINK_TO_EXCHANGE_API",
   "apiUrlSecondary": "NON_DEFAULT_HTTP_LINK_TO_EXCHANGE_API",
   "proxyAddress": "",
   "websocketUrl": "NON_DEFAULT_HTTP_LINK_TO_WEBSOCKET_EXCHANGE_API",
   "availablePairs": "ETH-BTC,LTC-BTC,BNB-BTC,NEO-BTC,QTUM-ETH,EOS-ETH,SNT-ETH,BNT-ETH,GAS-BTC,BNB-ETH,BTC-USDT,ETH-USDT,OAX-ETH,DNT-ETH,MCO-ETH,MCO-BTC,WTC-BTC,WTC-ETH,LRC-BTC,LRC-ETH,QTUM-BTC,YOYO-BTC,OMG-BTC,OMG-ETH,ZRX-BTC,ZRX-ETH,STRAT-BTC,STRAT-ETH,SNGLS-BTC,SNGLS-ETH,BQX-BTC,BQX-ETH,KNC-BTC,KNC-ETH,FUN-BTC,FUN-ETH,SNM-BTC,SNM-ETH,NEO-ETH,IOTA-BTC,IOTA-ETH,LINK-BTC,LINK-ETH,XVG-BTC,XVG-ETH,MDA-BTC,MDA-ETH,MTL-BTC,MTL-ETH,EOS-BTC,SNT-BTC,ETC-ETH,ETC-BTC,MTH-BTC,MTH-ETH,ENG-BTC,ENG-ETH,DNT-BTC,ZEC-BTC,ZEC-ETH,BNT-BTC,AST-BTC,AST-ETH,DASH-BTC,DASH-ETH,OAX-BTC,BTG-BTC,BTG-ETH,EVX-BTC,EVX-ETH,REQ-BTC,REQ-ETH,VIB-BTC,VIB-ETH,TRX-BTC,TRX-ETH,POWR-BTC,POWR-ETH,ARK-BTC,ARK-ETH,YOYO-ETH,XRP-BTC,XRP-ETH,ENJ-BTC,ENJ-ETH,STORJ-BTC,STORJ-ETH,BNB-USDT,YOYO-BNB,POWR-BNB,KMD-BTC,KMD-ETH,NULS-BNB,RCN-BTC,RCN-ETH,RCN-BNB,NULS-BTC,NULS-ETH,RDN-BTC,RDN-ETH,RDN-BNB,XMR-BTC,XMR-ETH,DLT-BNB,WTC-BNB,DLT-BTC,DLT-ETH,AMB-BTC,AMB-ETH,AMB-BNB,BAT-BTC,BAT-ETH,BAT-BNB,BCPT-BTC,BCPT-ETH,BCPT-BNB,ARN-BTC,ARN-ETH,GVT-BTC,GVT-ETH,CDT-BTC,CDT-ETH,GXS-BTC,GXS-ETH,NEO-USDT,NEO-BNB,POE-BTC,POE-ETH,QSP-BTC,QSP-ETH,QSP-BNB,BTS-BTC,BTS-ETH,BTS-BNB,XZC-BTC,XZC-ETH,XZC-BNB,LSK-BTC,LSK-ETH,LSK-BNB,TNT-BTC,TNT-ETH,FUEL-BTC,FUEL-ETH,MANA-BTC,MANA-ETH,BCD-BTC,BCD-ETH,DGD-BTC,DGD-ETH,IOTA-BNB,ADX-BTC,ADX-ETH,ADX-BNB,ADA-BTC,ADA-ETH,PPT-BTC,PPT-ETH,CMT-BTC,CMT-ETH,CMT-BNB,XLM-BTC,XLM-ETH,XLM-BNB,CND-BTC,CND-ETH,CND-BNB,LEND-BTC,LEND-ETH,WABI-BTC,WABI-ETH,WABI-BNB,LTC-ETH,LTC-USDT,LTC-BNB,TNB-BTC,TNB-ETH,WAVES-BTC,WAVES-ETH,WAVES-BNB,GTO-BTC,GTO-ETH,GTO-BNB,ICX-BTC,ICX-ETH,ICX-BNB,OST-BTC,OST-ETH,OST-BNB,ELF-BTC,ELF-ETH,AION-BTC,AION-ETH,AION-BNB,NEBL-BTC,NEBL-ETH,NEBL-BNB,BRD-BTC,BRD-ETH,BRD-BNB,MCO-BNB,EDO-BTC,EDO-ETH,NAV-BTC,NAV-ETH,NAV-BNB,LUN-BTC,LUN-ETH,APPC-BTC,APPC-ETH,APPC-BNB,VIBE-BTC,VIBE-ETH,RLC-BTC,RLC-ETH,RLC-BNB,INS-BTC,INS-ETH,PIVX-BTC,PIVX-ETH,PIVX-BNB,IOST-BTC,IOST-ETH,STEEM-BTC,STEEM-ETH,STEEM-BNB,NANO-BTC,NANO-ETH,NANO-BNB,VIA-BTC,VIA-ETH,VIA-BNB,BLZ-BTC,BLZ-ETH,BLZ-BNB,AE-BTC,AE-ETH,AE-BNB,NCASH-BTC,NCASH-ETH,NCASH-BNB,POA-BTC,POA-ETH,POA-BNB,ZIL-BTC,ZIL-ETH,ZIL-BNB,ONT-BTC,ONT-ETH,ONT-BNB,STORM-BTC,STORM-ETH,STORM-BNB,QTUM-BNB,QTUM-USDT,XEM-BTC,XEM-ETH,XEM-BNB,WAN-BTC,WAN-ETH,WAN-BNB,WPR-BTC,WPR-ETH,QLC-BTC,QLC-ETH,SYS-BTC,SYS-ETH,SYS-BNB,QLC-BNB,GRS-BTC,GRS-ETH,ADA-USDT,ADA-BNB,GNT-BTC,GNT-ETH,GNT-BNB,LOOM-BTC,LOOM-ETH,LOOM-BNB,XRP-USDT,REP-BTC,REP-ETH,REP-BNB,BTC-TUSD,ETH-TUSD,ZEN-BTC,ZEN-ETH,ZEN-BNB,SKY-BTC,SKY-ETH,SKY-BNB,EOS-USDT,EOS-BNB,CVC-BTC,CVC-ETH,CVC-BNB,THETA-BTC,THETA-ETH,THETA-BNB,XRP-BNB,TUSD-USDT,IOTA-USDT,XLM-USDT,IOTX-BTC,IOTX-ETH,QKC-BTC,QKC-ETH,AGI-BTC,AGI-ETH,AGI-BNB,NXS-BTC,NXS-ETH,NXS-BNB,ENJ-BNB,DATA-BTC,DATA-ETH,ONT-USDT,TRX-BNB,TRX-USDT,ETC-USDT,ETC-BNB,ICX-USDT,SC-BTC,SC-ETH,SC-BNB,NPXS-BTC,NPXS-ETH,KEY-BTC,KEY-ETH,NAS-BTC,NAS-ETH,NAS-BNB,MFT-BTC,MFT-ETH,MFT-BNB,DENT-BTC,DENT-ETH,ARDR-BTC,ARDR-ETH,ARDR-BNB,NULS-USDT,HOT-BTC,HOT-ETH,VET-BTC,VET-ETH,VET-USDT,VET-BNB,DOCK-BTC,DOCK-ETH,POLY-BTC,POLY-BNB,PHX-BTC,PHX-ETH,PHX-BNB,HC-BTC,HC-ETH,GO-BTC,GO-BNB,PAX-USDT,RVN-BTC,RVN-BNB,DCR-BTC,DCR-BNB,MITH-BTC,MITH-BNB,BCHABC-BTC,BCHABC-USDT,BNB-PAX,BTC-PAX,ETH-PAX,XRP-PAX,EOS-PAX,XLM-PAX,REN-BTC,REN-BNB,BNB-TUSD,XRP-TUSD,EOS-TUSD,XLM-TUSD,BNB-USDC,BTC-USDC,ETH-USDC,XRP-USDC,EOS-USDC,XLM-USDC,USDC-USDT,ADA-TUSD,TRX-TUSD,NEO-TUSD,TRX-XRP,XZC-XRP,PAX-TUSD,USDC-TUSD,USDC-PAX,LINK-USDT,LINK-TUSD,LINK-PAX,LINK-USDC,WAVES-USDT,WAVES-TUSD,WAVES-PAX,WAVES-USDC,BCHABC-TUSD,BCHABC-PAX,BCHABC-USDC,LTC-TUSD,LTC-PAX,LTC-USDC,TRX-PAX,TRX-USDC,BTT-BTC,BTT-BNB,BTT-USDT,BNB-USDS,BTC-USDS,USDS-USDT,USDS-PAX,USDS-TUSD,USDS-USDC,BTT-PAX,BTT-TUSD,BTT-USDC,ONG-BNB,ONG-BTC,ONG-USDT,HOT-BNB,HOT-USDT,ZIL-USDT,ZRX-BNB,ZRX-USDT,FET-BNB,FET-BTC,FET-USDT,BAT-USDT,XMR-BNB,XMR-USDT,ZEC-BNB,ZEC-USDT,ZEC-PAX,ZEC-TUSD,ZEC-USDC,IOST-BNB,IOST-USDT,CELR-BNB,CELR-BTC,CELR-USDT,ADA-PAX,ADA-USDC,NEO-PAX,NEO-USDC,DASH-BNB,DASH-USDT,NANO-USDT,OMG-BNB,OMG-USDT,THETA-USDT,ENJ-USDT,MITH-USDT,MATIC-BNB,MATIC-BTC,MATIC-USDT,ATOM-BNB,ATOM-BTC,ATOM-USDT,ATOM-USDC,ATOM-PAX,ATOM-TUSD,ETC-USDC,ETC-PAX,ETC-TUSD,BAT-USDC,BAT-PAX,BAT-TUSD",
   "enabledPairs": "BTC-USDT",
   "baseCurrencies": "USD",
   "assetTypes": "SPOT",
   "supportsAutoPairUpdates": true,
   "configCurrencyPairFormat": {
    "uppercase": true,
    "delimiter": "-"
   },
   "requestCurrencyPairFormat": {
    "uppercase": true
   },
   "bankAccounts": [
    {
     "bankName": "",
     "bankAddress": "",
     "accountName": "",
     "accountNumber": "",
     "swiftCode": "",
     "iban": "",
     "supportedCurrencies": ""
    }
   ]
  },
  {
   "name": "Bitfinex",
   "enabled": true,
   "verbose": false,
   "websocket": false,
   "useSandbox": false,
   "restPollingDelay": 10,
   "httpTimeout": 15000000000,
   "websocketResponseCheckTimeout": 30000000,
   "websocketResponseMaxLimit": 7000000000,
   "httpUserAgent": "",
   "httpDebugging": false,
   "authenticatedApiSupport": false,
   "authenticatedWebsocketApiSupport": false,
   "apiKey": "Key",
   "apiSecret": "Secret",
   "apiUrl": "NON_DEFAULT_HTTP_LINK_TO_EXCHANGE_API",
   "apiUrlSecondary": "NON_DEFAULT_HTTP_LINK_TO_EXCHANGE_API",
   "proxyAddress": "",
   "websocketUrl": "NON_DEFAULT_HTTP_LINK_TO_WEBSOCKET_EXCHANGE_API",
   "availablePairs": "BTCUSD,LTCUSD,LTCBTC,ETHUSD,ETHBTC,ETCBTC,ETCUSD,RRTUSD,RRTBTC,ZECUSD,ZECBTC,XMRUSD,XMRBTC,DSHUSD,DSHBTC,BTCEUR,BTCJPY,XRPUSD,XRPBTC,IOTUSD,IOTBTC,IOTETH,EOSUSD,EOSBTC,EOSETH,SANUSD,SANBTC,SANETH,OMGUSD,OMGBTC,OMGETH,NEOUSD,NEOBTC,NEOETH,ETPUSD,ETPBTC,ETPETH,QTMUSD,QTMBTC,QTMETH,AVTUSD,AVTBTC,AVTETH,EDOUSD,EDOBTC,EDOETH,BTGUSD,BTGBTC,DATUSD,DATBTC,DATETH,QSHUSD,QSHBTC,QSHETH,YYWUSD,YYWBTC,YYWETH,GNTUSD,GNTBTC,GNTETH,SNTUSD,SNTBTC,SNTETH,IOTEUR,BATUSD,BATBTC,BATETH,MNAUSD,MNABTC,MNAETH,FUNUSD,FUNBTC,FUNETH,ZRXUSD,ZRXBTC,ZRXETH,TNBUSD,TNBBTC,TNBETH,SPKUSD,SPKBTC,SPKETH,TRXUSD,TRXBTC,TRXETH,RCNUSD,RCNBTC,RCNETH,RLCUSD,RLCBTC,RLCETH,AIDUSD,AIDBTC,AIDETH,SNGUSD,SNGBTC,SNGETH,REPUSD,REPBTC,REPETH,ELFUSD,ELFBTC,ELFETH,BTCGBP,ETHEUR,ETHJPY,ETHGBP,NEOEUR,NEOJPY,NEOGBP,EOSEUR,EOSJPY,EOSGBP,IOTJPY,IOTGBP,IOSUSD,IOSBTC,IOSETH,AIOUSD,AIOBTC,AIOETH,REQUSD,REQBTC,REQETH,RDNUSD,RDNBTC,RDNETH,LRCUSD,LRCBTC,LRCETH,WAXUSD,WAXBTC,WAXETH,DAIUSD,DAIBTC,DAIETH,AGIUSD,AGIBTC,AGIETH,BFTUSD,BFTBTC,BFTETH,MTNUSD,MTNBTC,MTNETH,ODEUSD,ODEBTC,ODEETH,ANTUSD,ANTBTC,ANTETH,DTHUSD,DTHBTC,DTHETH,MITUSD,MITBTC,MITETH,STJUSD,STJBTC,STJETH,XLMUSD,XLMEUR,XLMJPY,XLMGBP,XLMBTC,XLMETH,XVGUSD,XVGEUR,XVGJPY,XVGGBP,XVGBTC,XVGETH,BCIUSD,BCIBTC,MKRUSD,MKRBTC,MKRETH,KNCUSD,KNCBTC,KNCETH,POAUSD,POABTC,POAETH,LYMUSD,LYMBTC,LYMETH,UTKUSD,UTKBTC,UTKETH,VEEUSD,VEEBTC,VEEETH,DADUSD,DADBTC,DADETH,ORSUSD,ORSBTC,ORSETH,AUCUSD,AUCBTC,AUCETH,POYUSD,POYBTC,POYETH,FSNUSD,FSNBTC,FSNETH,CBTUSD,CBTBTC,CBTETH,ZCNUSD,ZCNBTC,ZCNETH,SENUSD,SENBTC,SENETH,NCAUSD,NCABTC,NCAETH,CNDUSD,CNDBTC,CNDETH,CTXUSD,CTXBTC,CTXETH,PAIUSD,PAIBTC,SEEUSD,SEEBTC,SEEETH,ESSUSD,ESSBTC,ESSETH,ATMUSD,ATMBTC,ATMETH,HOTUSD,HOTBTC,HOTETH,DTAUSD,DTABTC,DTAETH,IQXUSD,IQXBTC,IQXEOS,WPRUSD,WPRBTC,WPRETH,ZILUSD,ZILBTC,ZILETH,BNTUSD,BNTBTC,BNTETH,ABSUSD,ABSETH,XRAUSD,XRAETH,MANUSD,MANETH,BBNUSD,BBNETH,NIOUSD,NIOETH,DGXUSD,DGXETH,VETUSD,VETBTC,VETETH,UTNUSD,UTNETH,TKNUSD,TKNETH,GOTUSD,GOTEUR,GOTETH,XTZUSD,XTZBTC,CNNUSD,CNNETH,BOXUSD,BOXETH,TRXEUR,TRXGBP,TRXJPY,MGOUSD,MGOETH,RTEUSD,RTEETH,YGGUSD,YGGETH,MLNUSD,MLNETH,WTCUSD,WTCETH,CSXUSD,CSXETH,OMNUSD,OMNBTC,INTUSD,INTETH,DRNUSD,DRNETH,PNKUSD,PNKETH,DGBUSD,DGBBTC,BSVUSD,BSVBTC,BABUSD,BABBTC,WLOUSD,WLOXLM,VLDUSD,VLDETH,ENJUSD,ENJETH,ONLUSD,ONLETH,RBTUSD,RBTBTC,USTUSD,EUTEUR,EUTUSD,GSDUSD,UDCUSD,TSDUSD,PAXUSD,RIFUSD,RIFBTC,PASUSD,PASETH,VSYUSD,VSYBTC,ZRXDAI,MKRDAI,OMGDAI,BTTUSD,BTTBTC,BTCUST,ETHUST,CLOUSD,CLOBTC,IMPUSD,IMPETH,LTCUST,EOSUST,BABUST,SCRUSD,SCRETH,GNOUSD,GNOETH,GENUSD,GENETH,ATOUSD,ATOBTC,ATOETH,WBTUSD,XCHUSD,EUSUSD,WBTETH,XCHETH,EUSETH",
   "enabledPairs": "BTCUSD,LTCUSD,LTCBTC,ETHUSD,ETHBTC",
   "baseCurrencies": "USD",
   "assetTypes": "SPOT",
   "supportsAutoPairUpdates": true,
   "configCurrencyPairFormat": {
    "uppercase": true
   },
   "requestCurrencyPairFormat": {
    "uppercase": true
   },
   "bankAccounts": [
    {
     "bankName": "Deutsche Bank Privat Und Geschaeftskunden AG",
     "bankAddress": "Karlsruhe, 76125, GERMANY",
     "accountName": "GLOBAL TRADE SOLUTIONS GmbH",
     "accountNumber": "DE51660700240057016802",
     "swiftCode": "DEUTDEDB660",
     "iban": "DE51660700240057016802",
     "supportedCurrencies": "EUR,USD"
    },
    {
     "bankName": "Deutsche Bank Privat Und Geschaeftskunden AG",
     "bankAddress": "Karlsruhe, 76125, GERMANY",
     "accountName": "GLOBAL TRADE SOLUTIONS GmbH",
     "accountNumber": "DE78660700240057016801",
     "swiftCode": "DEUTDEDB660",
     "iban": "DE78660700240057016801",
     "supportedCurrencies": "JPY,GBP"
    }
   ]
  },
  {
   "name": "Bitflyer",
   "enabled": true,
   "verbose": false,
   "websocket": false,
   "useSandbox": false,
   "restPollingDelay": 10,
   "httpTimeout": 15000000000,
   "websocketResponseCheckTimeout": 30000000,
   "websocketResponseMaxLimit": 7000000000,
   "httpUserAgent": "",
   "httpDebugging": false,
   "authenticatedApiSupport": false,
   "authenticatedWebsocketApiSupport": false,
   "apiKey": "Key",
   "apiSecret": "Secret",
   "apiUrl": "NON_DEFAULT_HTTP_LINK_TO_EXCHANGE_API",
   "apiUrlSecondary": "NON_DEFAULT_HTTP_LINK_TO_EXCHANGE_API",
   "proxyAddress": "",
   "websocketUrl": "NON_DEFAULT_HTTP_LINK_TO_WEBSOCKET_EXCHANGE_API",
   "availablePairs": "BTC_JPY,FXBTC_JPY,ETH_BTC,BCH_BTC",
   "enabledPairs": "BTC_JPY,ETH_BTC,BCH_BTC",
   "baseCurrencies": "JPY",
   "assetTypes": "SPOT",
   "supportsAutoPairUpdates": false,
   "pairsLastUpdated": 1557980263,
   "configCurrencyPairFormat": {
    "uppercase": true,
    "delimiter": "_"
   },
   "requestCurrencyPairFormat": {
    "uppercase": true,
    "delimiter": "_"
   },
   "bankAccounts": [
    {
     "bankName": "",
     "bankAddress": "",
     "accountName": "",
     "accountNumber": "",
     "swiftCode": "",
     "iban": "",
     "supportedCurrencies": ""
    }
   ]
  },
  {
   "name": "Bithumb",
   "enabled": true,
   "verbose": false,
   "websocket": false,
   "useSandbox": false,
   "restPollingDelay": 10,
   "httpTimeout": 15000000000,
   "websocketResponseCheckTimeout": 30000000,
   "websocketResponseMaxLimit": 7000000000,
   "httpUserAgent": "",
   "httpDebugging": false,
   "authenticatedApiSupport": false,
   "authenticatedWebsocketApiSupport": false,
   "apiKey": "Key",
   "apiSecret": "Secret",
   "apiUrl": "NON_DEFAULT_HTTP_LINK_TO_EXCHANGE_API",
   "apiUrlSecondary": "NON_DEFAULT_HTTP_LINK_TO_EXCHANGE_API",
   "proxyAddress": "",
   "websocketUrl": "NON_DEFAULT_HTTP_LINK_TO_WEBSOCKET_EXCHANGE_API",
   "clientId": "ClientID",
   "availablePairs": "PSTKRW,XVGKRW,BHPKRW,ADAKRW,ANKRKRW,ETZKRW,PLYKRW,ELFKRW,SALTKRW,RDNKRW,TRUEKRW,NPXSKRW,LOOMKRW,LINKKRW,POWRKRW,PIVXKRW,BTGKRW,ABTKRW,ROMKRW,DACCKRW,LRCKRW,ETHOSKRW,BCHKRW,ZILKRW,OMGKRW,CONKRW,ZRXKRW,PAYKRW,AUTOKRW,QTUMKRW,OCNKRW,ORBSKRW,THETAKRW,ETHKRW,ARNKRW,ENJKRW,KNCKRW,TMTGKRW,SNTKRW,WTCKRW,EOSKRW,PPTKRW,MTLKRW,RNTKRW,BZNTKRW,IOSTKRW,HCKRW,AEKRW,BCDKRW,WAXKRW,CMTKRW,CTXCKRW,ICXKRW,MITHKRW,ETCKRW,APISKRW,BTTKRW,MCOKRW,XLMKRW,BTCKRW,XEMKRW,BSVKRW,HDACKRW,GXCKRW,INSKRW,BATKRW,ZECKRW,WAVESKRW,MIXKRW,GTOKRW,TRXKRW,POLYKRW,XMRKRW,AMOKRW,GNTKRW,DASHKRW,VALORKRW,LTCKRW,STEEMKRW,VETKRW,XRPKRW,WETKRW,DACKRW,STRATKRW,REPKRW,ITCKRW",
   "enabledPairs": "BTCKRW,ETHKRW,DASHKRW,LTCKRW,ETCKRW,XRPKRW,BCHKRW,XMRKRW,ZECKRW,QTUMKRW,BTGKRW,EOSKRW",
   "baseCurrencies": "KRW",
   "assetTypes": "SPOT",
   "supportsAutoPairUpdates": true,
   "configCurrencyPairFormat": {
    "uppercase": true,
    "index": "KRW"
   },
   "requestCurrencyPairFormat": {
    "uppercase": true
   },
   "bankAccounts": [
    {
     "bankName": "",
     "bankAddress": "",
     "accountName": "",
     "accountNumber": "",
     "swiftCode": "",
     "iban": "",
     "supportedCurrencies": ""
    }
   ]
  },
  {
   "name": "Bitstamp",
   "enabled": true,
   "verbose": false,
   "websocket": false,
   "useSandbox": false,
   "restPollingDelay": 10,
   "httpTimeout": 15000000000,
   "websocketResponseCheckTimeout": 30000000,
   "websocketResponseMaxLimit": 7000000000,
   "httpUserAgent": "",
   "httpDebugging": false,
   "authenticatedApiSupport": false,
   "authenticatedWebsocketApiSupport": false,
   "apiKey": "Key",
   "apiSecret": "Secret",
   "apiUrl": "NON_DEFAULT_HTTP_LINK_TO_EXCHANGE_API",
   "apiUrlSecondary": "NON_DEFAULT_HTTP_LINK_TO_EXCHANGE_API",
   "proxyAddress": "",
   "websocketUrl": "NON_DEFAULT_HTTP_LINK_TO_WEBSOCKET_EXCHANGE_API",
   "clientId": "ClientID",
   "availablePairs": "LTCUSD,ETHUSD,XRPEUR,BCHUSD,BCHEUR,BTCEUR,XRPBTC,EURUSD,BCHBTC,LTCEUR,BTCUSD,LTCBTC,XRPUSD,ETHBTC,ETHEUR",
   "enabledPairs": "BTCUSD,BTCEUR,EURUSD,XRPUSD,XRPEUR",
   "baseCurrencies": "USD,EUR",
   "assetTypes": "SPOT",
   "supportsAutoPairUpdates": true,
   "configCurrencyPairFormat": {
    "uppercase": true
   },
   "requestCurrencyPairFormat": {
    "uppercase": true
   },
   "bankAccounts": [
    {
     "bankName": "",
     "bankAddress": "",
     "accountName": "",
     "accountNumber": "",
     "swiftCode": "",
     "iban": "",
     "supportedCurrencies": ""
    }
   ]
  },
  {
   "name": "Bittrex",
   "enabled": true,
   "verbose": false,
   "websocket": false,
   "useSandbox": false,
   "restPollingDelay": 10,
   "httpTimeout": 15000000000,
   "websocketResponseCheckTimeout": 30000000,
   "websocketResponseMaxLimit": 7000000000,
   "httpUserAgent": "",
   "httpDebugging": false,
   "authenticatedApiSupport": false,
   "authenticatedWebsocketApiSupport": false,
   "apiKey": "Key",
   "apiSecret": "Secret",
   "apiUrl": "NON_DEFAULT_HTTP_LINK_TO_EXCHANGE_API",
   "apiUrlSecondary": "NON_DEFAULT_HTTP_LINK_TO_EXCHANGE_API",
   "proxyAddress": "",
   "websocketUrl": "NON_DEFAULT_HTTP_LINK_TO_WEBSOCKET_EXCHANGE_API",
   "availablePairs": "BTC-LTC,BTC-DOGE,BTC-VTC,BTC-PPC,BTC-FTC,BTC-RDD,BTC-NXT,BTC-DASH,BTC-POT,BTC-BLK,BTC-EMC2,BTC-XMY,BTC-GLC,BTC-SLR,BTC-GRS,BTC-NLG,BTC-XWC,BTC-MONA,BTC-THC,BTC-VRC,BTC-CURE,BTC-XMR,BTC-CLOAK,BTC-KORE,BTC-XDN,BTC-XST,BTC-VIA,BTC-PINK,BTC-IOC,BTC-CANN,BTC-SYS,BTC-NEOS,BTC-DGB,BTC-BURST,BTC-EXCL,BTC-DOPE,BTC-BLOCK,BTC-ABY,BTC-BAY,BTC-BTS,BTC-XRP,BTC-GAME,BTC-COVAL,BTC-NXS,BTC-XCP,BTC-BITB,BTC-GEO,BTC-FLDC,BTC-GRC,BTC-FLO,BTC-MUE,BTC-XEM,BTC-DMD,BTC-SPHR,BTC-OK,BTC-AEON,BTC-ETH,BTC-TX,BTC-EXP,BTC-AMP,BTC-XLM,USDT-BTC,BTC-RVR,BTC-EMC,BTC-FCT,BTC-EGC,BTC-SLS,BTC-RADS,BTC-DCR,BTC-BSD,BTC-XVG,BTC-PIVX,BTC-MEME,BTC-STEEM,BTC-2GIVE,BTC-LSK,BTC-WAVES,BTC-LBC,BTC-SBD,BTC-ETC,ETH-ETC,BTC-STRAT,BTC-SYNX,BTC-EBST,BTC-SEQ,BTC-REP,BTC-SHIFT,BTC-ARDR,BTC-XZC,BTC-NEO,BTC-ZEC,BTC-ZCL,BTC-IOP,BTC-UBQ,BTC-KMD,BTC-SIB,BTC-ION,BTC-QWARK,BTC-CRW,BTC-SWT,BTC-MLN,BTC-ARK,BTC-DYN,BTC-TKS,BTC-MUSIC,BTC-INCNT,BTC-GBYTE,BTC-GNT,BTC-EDG,BTC-MORE,ETH-GNT,ETH-REP,USDT-ETH,BTC-WINGS,BTC-RLC,BTC-GNO,BTC-GUP,BTC-LUN,ETH-GNO,BTC-HMQ,BTC-ANT,ETH-ANT,BTC-SC,ETH-BAT,BTC-BAT,BTC-ZEN,BTC-QRL,BTC-PTOY,BTC-BNT,ETH-BNT,BTC-NMR,ETH-LTC,ETH-XRP,BTC-SNT,ETH-SNT,BTC-DCT,BTC-XEL,BTC-MCO,ETH-MCO,BTC-ADT,BTC-FUN,BTC-PAY,ETH-PAY,BTC-MTL,BTC-STORJ,BTC-ADX,ETH-ADX,ETH-DASH,ETH-SC,ETH-ZEC,USDT-ZEC,USDT-LTC,USDT-ETC,USDT-XRP,BTC-OMG,ETH-OMG,BTC-CVC,ETH-CVC,BTC-PART,BTC-QTUM,ETH-QTUM,ETH-XMR,ETH-XEM,ETH-XLM,ETH-NEO,USDT-XMR,USDT-DASH,ETH-BCH,USDT-BCH,BTC-BCH,BTC-DNT,USDT-NEO,ETH-WAVES,ETH-STRAT,ETH-DGB,USDT-OMG,BTC-ADA,BTC-MANA,ETH-MANA,BTC-SALT,BTC-TIX,BTC-RCN,BTC-VIB,ETH-VIB,BTC-MER,BTC-POWR,ETH-POWR,ETH-ADA,BTC-ENG,ETH-ENG,USDT-ADA,USDT-XVG,USDT-NXT,BTC-UKG,ETH-UKG,BTC-IGNIS,BTC-SRN,ETH-SRN,BTC-WAX,ETH-WAX,BTC-ZRX,ETH-ZRX,BTC-VEE,BTC-BCPT,BTC-TRX,ETH-TRX,BTC-TUSD,BTC-LRC,ETH-TUSD,BTC-UP,BTC-DMT,ETH-DMT,USDT-TUSD,BTC-POLY,ETH-POLY,BTC-PRO,USDT-SC,USDT-TRX,BTC-BLT,BTC-STORM,ETH-STORM,BTC-AID,BTC-NGC,BTC-GTO,USDT-DCR,BTC-OCN,ETH-OCN,USD-BTC,USD-USDT,USD-TUSD,BTC-TUBE,BTC-CBC,BTC-CMCT,USD-ETH,BTC-NLC2,BTC-BKX,BTC-MFT,BTC-LOOM,BTC-RFR,USDT-DGB,BTC-RVN,USD-XRP,USD-ETC,BTC-BFT,BTC-GO,BTC-HYDRO,BTC-UPP,USD-ADA,USD-ZEC,USDT-DOGE,BTC-ENJ,BTC-MET,USD-LTC,USD-TRX,BTC-DTA,BTC-EDR,BTC-BOXX,BTC-IHT,USD-BCH,BTC-XHV,USDT-ZRX,BTC-NPXS,BTC-PMA,USDT-BAT,USDT-RVN,BTC-PAL,USD-SC,BTC-PAX,USDT-PAX,BTC-ZIL,BTC-MOC,BTC-OST,BTC-SPC,BTC-MEDX,BTC-BSV,BTC-IOST,BTC-XNK,USDT-BSV,ETH-BSV,BTC-NCASH,BTC-SOLVE,BTC-USDS,USDT-PMA,ETH-NPXS,USDT-NPXS,USD-ZRX,BTC-JNT,BTC-LBA,BTC-MOBI,USD-BAT,USD-BSV,BTC-DENT,USD-USDS,BTC-DRGN,USD-PAX,BTC-VITE,BTC-IOTX,USD-DGB,BTC-BTM,BTC-ELF,USD-EDR,BTC-QNT,BTC-BTU,USD-ZEN,BTC-SPND,BTC-BTT,BTC-NKN,USD-KMD,USDT-BTT,BTC-GRIN,BTC-CTXC,BTC-HXRO,BTC-SERV,BTC-META,USDT-GRIN,BTC-FSN,BTC-HST,BTC-ANKR,USDT-XLM,BTC-TRAC,BTC-CRO,BTC-ONT,ETH-SOLVE,BTC-ONG,BTC-AERGO,BTC-TTC,USD-SPND,BTC-SLT,BTC-PTON,BTC-PI,ETH-ANKR,BTC-PLA,BTC-ART,BTC-ORBS,USDT-ENJ,BTC-VBK,BTC-BORA,BTC-CND,USDT-ONT,BTC-TRIO,BTC-FX,ETH-FX,BTC-ATOM,USDT-ATOM,ETH-ATOM,BTC-XYO,BTC-OCEAN,USDT-OCEAN,BTC-WIB,BTC-BWX,BTC-SNX,BTC-SUSD",
   "enabledPairs": "USDT-BTC",
   "baseCurrencies": "USD",
   "assetTypes": "SPOT",
   "supportsAutoPairUpdates": true,
   "configCurrencyPairFormat": {
    "uppercase": true,
    "delimiter": "-"
   },
   "requestCurrencyPairFormat": {
    "uppercase": true,
    "delimiter": "-"
   },
   "bankAccounts": [
    {
     "bankName": "",
     "bankAddress": "",
     "accountName": "",
     "accountNumber": "",
     "swiftCode": "",
     "iban": "",
     "supportedCurrencies": ""
    }
   ]
  },
  {
   "name": "BTSE",
   "enabled": true,
   "verbose": false,
   "websocket": true,
   "useSandbox": false,
   "restPollingDelay": 10,
   "httpTimeout": 15000000000,
   "websocketResponseCheckTimeout": 30000000,
   "websocketResponseMaxLimit": 7000000000,
   "httpUserAgent": "",
   "httpDebugging": false,
   "authenticatedApiSupport": false,
   "authenticatedWebsocketApiSupport": false,
   "apiKey": "Key",
   "apiSecret": "Secret",
   "apiUrl": "NON_DEFAULT_HTTP_LINK_TO_EXCHANGE_API",
   "apiUrlSecondary": "NON_DEFAULT_HTTP_LINK_TO_EXCHANGE_API",
   "proxyAddress": "",
   "websocketUrl": "NON_DEFAULT_HTTP_LINK_TO_WEBSOCKET_EXCHANGE_API",
   "availablePairs": "BTC-USD,USDT-USD",
   "enabledPairs": "BTC-USD",
   "baseCurrencies": "USD",
   "assetTypes": "SPOT",
   "supportsAutoPairUpdates": true,
   "configCurrencyPairFormat": {
    "uppercase": true,
    "delimiter": "-"
   },
   "requestCurrencyPairFormat": {
    "uppercase": true,
    "delimiter": "-"
   },
   "bankAccounts": [
    {
     "bankName": "",
     "bankAddress": "",
     "accountName": "",
     "accountNumber": "",
     "swiftCode": "",
     "iban": "",
     "supportedCurrencies": ""
    }
   ]
  },
  {
   "name": "BTC Markets",
   "enabled": true,
   "verbose": false,
   "websocket": false,
   "useSandbox": false,
   "restPollingDelay": 10,
   "httpTimeout": 15000000000,
   "websocketResponseCheckTimeout": 30000000,
   "websocketResponseMaxLimit": 7000000000,
   "httpUserAgent": "",
   "httpDebugging": false,
   "authenticatedApiSupport": false,
   "authenticatedWebsocketApiSupport": false,
   "apiKey": "Key",
   "apiSecret": "Secret",
   "apiUrl": "NON_DEFAULT_HTTP_LINK_TO_EXCHANGE_API",
   "apiUrlSecondary": "NON_DEFAULT_HTTP_LINK_TO_EXCHANGE_API",
   "proxyAddress": "",
   "websocketUrl": "NON_DEFAULT_HTTP_LINK_TO_WEBSOCKET_EXCHANGE_API",
   "availablePairs": "BTC-AUD,LTC-AUD,LTC-BTC,ETH-BTC,ETH-AUD,ETC-AUD,ETC-BTC,XRP-AUD,XRP-BTC,POWR-AUD,POWR-BTC,OMG-AUD,OMG-BTC,BCHABC-AUD,BCHABC-BTC,BCHSV-AUD,BCHSV-BTC,GNT-AUD,GNT-BTC,BAT-AUD,BAT-BTC,XLM-AUD,XLM-BTC",
   "enabledPairs": "BTC-AUD",
   "baseCurrencies": "AUD",
   "assetTypes": "SPOT",
   "supportsAutoPairUpdates": true,
   "configCurrencyPairFormat": {
    "uppercase": true,
    "delimiter": "-"
   },
   "requestCurrencyPairFormat": {
    "uppercase": true
   },
   "bankAccounts": [
    {
     "bankName": "",
     "bankAddress": "",
     "accountName": "",
     "accountNumber": "",
     "swiftCode": "",
     "iban": "",
     "supportedCurrencies": ""
    }
   ]
  },
  {
   "name": "COINUT",
   "enabled": true,
   "verbose": false,
   "websocket": false,
   "useSandbox": false,
   "restPollingDelay": 10,
   "httpTimeout": 15000000000,
   "websocketResponseCheckTimeout": 30000000,
   "websocketResponseMaxLimit": 7000000000,
   "httpUserAgent": "",
   "httpDebugging": false,
   "authenticatedApiSupport": false,
   "authenticatedWebsocketApiSupport": false,
   "apiKey": "Key",
   "apiSecret": "Secret",
   "apiUrl": "NON_DEFAULT_HTTP_LINK_TO_EXCHANGE_API",
   "apiUrlSecondary": "NON_DEFAULT_HTTP_LINK_TO_EXCHANGE_API",
   "proxyAddress": "",
   "websocketUrl": "NON_DEFAULT_HTTP_LINK_TO_WEBSOCKET_EXCHANGE_API",
   "clientId": "ClientID",
   "availablePairs": "ETHBTC,XMRBTC,ZECSGD,BTCUSD,ETCUSDT,ETHLTC,LTCUSDT,ETCBTC,LTCUSD,ZECCAD,BTCUSDT,USDTUSD,ZECBTC,ZECLTC,ETCLTC,USDTSGD,ZECUSD,BTCSGD,ETHSGD,ETHUSDT,LTCBTC,LTCCAD,ZECUSDT,BTCCAD,LTCSGD,XMRUSDT,ETHUSD,XMRLTC,ETHCAD",
   "enabledPairs": "LTCBTC,ETCBTC,ETHBTC",
   "baseCurrencies": "USD",
   "assetTypes": "SPOT",
   "supportsAutoPairUpdates": true,
   "configCurrencyPairFormat": {
    "uppercase": true
   },
   "requestCurrencyPairFormat": {
    "uppercase": true
   },
   "bankAccounts": [
    {
     "bankName": "",
     "bankAddress": "",
     "accountName": "",
     "accountNumber": "",
     "swiftCode": "",
     "iban": "",
     "supportedCurrencies": ""
    }
   ]
  },
  {
   "name": "EXMO",
   "enabled": true,
   "verbose": false,
   "websocket": false,
   "useSandbox": false,
   "restPollingDelay": 10,
   "httpTimeout": 15000000000,
   "websocketResponseCheckTimeout": 30000000,
   "websocketResponseMaxLimit": 7000000000,
   "httpUserAgent": "",
   "httpDebugging": false,
   "authenticatedApiSupport": false,
   "authenticatedWebsocketApiSupport": false,
   "apiKey": "Key",
   "apiSecret": "Secret",
   "apiUrl": "NON_DEFAULT_HTTP_LINK_TO_EXCHANGE_API",
   "apiUrlSecondary": "NON_DEFAULT_HTTP_LINK_TO_EXCHANGE_API",
   "proxyAddress": "",
   "websocketUrl": "NON_DEFAULT_HTTP_LINK_TO_WEBSOCKET_EXCHANGE_API",
   "availablePairs": "ETC_BTC,KICK_BTC,OMG_BTC,XMR_BTC,USDT_RUB,BTC_EUR,PTI_BTC,DXT_USD,ETH_RUB,LTC_USD,ZEC_EUR,ZEC_RUB,OMG_USD,HBZ_BTC,ETH_BTC,DASH_USD,ZEC_USD,XEM_UAH,DASH_UAH,GUSD_USD,GAS_BTC,BCH_USD,MNX_USD,DXT_BTC,BTCZ_BTC,XRP_BTC,PTI_EOS,QTUM_ETH,ZRX_ETH,LTC_BTC,BCH_UAH,WAVES_ETH,MNC_ETH,NEO_USD,DASH_BTC,BTG_BTC,ETH_EUR,XMR_USD,EOS_EUR,USDT_EUR,BTC_PLN,ETZ_ETH,XEM_EUR,ADA_ETH,XEM_BTC,ZEC_BTC,STQ_BTC,STQ_RUB,INK_ETH,ETH_PLN,BCH_EUR,MNC_BTC,DAI_ETH,GNT_BTC,DASH_RUB,XRP_EUR,BCH_USDT,ADA_BTC,XLM_BTC,XLM_USD,ADA_USD,XRP_RUB,XMR_ETH,USD_RUB,ATMCASH_BTC,QTUM_USD,INK_BTC,LTC_RUB,DOGE_BTC,BTG_ETH,XRP_ETH,BTC_RUB,ETZ_BTC,GUSD_RUB,HB_BTC,SMART_EUR,XEM_USD,TRX_UAH,ETH_TRY,DAI_RUB,XRP_USDT,DAI_BTC,BCH_ETH,XRP_USD,ZRX_BTC,BTG_USD,BCH_BTC,WAVES_BTC,KICK_ETH,DASH_USDT,GUSD_BTC,TRX_RUB,OMG_ETH,XMR_EUR,ZRX_USD,NEO_BTC,ETC_USD,LTC_EUR,GAS_USD,STQ_USD,WAVES_RUB,BTC_TRY,NEO_RUB,TRX_BTC,ETH_USDT,SMART_USD,LSK_USD,HBZ_USD,TRX_USD,MNX_BTC,MNX_ETH,EOS_USD,ETH_LTC,PTI_USDT,MNC_USD,LSK_BTC,USDT_USD,XRP_UAH,WAVES_USD,XRP_TRY,INK_USD,KICK_USDT,GNT_ETH,HBZ_ETH,USDT_UAH,STQ_EUR,ETH_USD,ETZ_USDT,QTUM_BTC,XLM_RUB,EOS_BTC,ETH_UAH,MKR_BTC,SMART_RUB,LSK_RUB,BTC_USD,XLM_TRY,DAI_USD,BCH_RUB,ETC_RUB,BTC_USDT,DOGE_USD,BTC_UAH,MKR_DAI,SMART_BTC",
   "enabledPairs": "BTC_USD,LTC_USD",
   "baseCurrencies": "USD,EUR,RUB,PLN,UAH",
   "assetTypes": "SPOT",
   "supportsAutoPairUpdates": true,
   "configCurrencyPairFormat": {
    "uppercase": true,
    "delimiter": "_"
   },
   "requestCurrencyPairFormat": {
    "uppercase": true,
    "delimiter": "_",
    "separator": ","
   },
   "bankAccounts": [
    {
     "bankName": "",
     "bankAddress": "",
     "accountName": "",
     "accountNumber": "",
     "swiftCode": "",
     "iban": "",
     "supportedCurrencies": ""
    }
   ]
  },
  {
   "name": "CoinbasePro",
   "enabled": true,
   "verbose": false,
   "websocket": false,
   "useSandbox": false,
   "restPollingDelay": 10,
   "httpTimeout": 15000000000,
   "websocketResponseCheckTimeout": 30000000,
   "websocketResponseMaxLimit": 7000000000,
   "httpUserAgent": "",
   "httpDebugging": false,
   "authenticatedApiSupport": false,
   "authenticatedWebsocketApiSupport": false,
   "apiKey": "Key",
   "apiSecret": "Secret",
   "apiUrl": "NON_DEFAULT_HTTP_LINK_TO_EXCHANGE_API",
   "apiUrlSecondary": "NON_DEFAULT_HTTP_LINK_TO_EXCHANGE_API",
   "proxyAddress": "",
   "websocketUrl": "NON_DEFAULT_HTTP_LINK_TO_WEBSOCKET_EXCHANGE_API",
   "clientId": "ClientID",
   "availablePairs": "REPUSD,EOSUSD,BTCUSDC,ZRXUSD,ETHBTC,ETHEUR,ETHUSD,LTCEUR,LTCUSD,LTCBTC,BATETH,ZECBTC,BCHBTC,BCHGBP,BCHEUR,BATUSDC,ETCEUR,ZRXBTC,ETHGBP,LTCGBP,ETCUSD,ETCBTC,ETCGBP,BCHUSD,BTCGBP,BTCEUR,XRPUSD,XRPEUR,XRPBTC,MKRBTC,DAIUSDC,LOO-USDC,GNTUSDC,MAN-USDC,CVCUSDC,DNTUSDC,MKRUSDC,EOSEUR,REPBTC,XLMEUR,XLMBTC,BTCUSD,XLMUSD,ZECUSDC,ETHUSDC,ZRXEUR,EOSBTC",
   "enabledPairs": "BTCUSD,BTCGBP,BTCEUR",
   "baseCurrencies": "USD,GBP,EUR",
   "assetTypes": "SPOT",
   "supportsAutoPairUpdates": true,
   "configCurrencyPairFormat": {
    "uppercase": true
   },
   "requestCurrencyPairFormat": {
    "uppercase": true,
    "delimiter": "-"
   },
   "bankAccounts": [
    {
     "bankName": "",
     "bankAddress": "",
     "accountName": "",
     "accountNumber": "",
     "swiftCode": "",
     "iban": "",
     "supportedCurrencies": ""
    }
   ]
  },
  {
   "name": "GateIO",
   "enabled": true,
   "verbose": false,
   "websocket": false,
   "useSandbox": false,
   "restPollingDelay": 10,
   "httpTimeout": 15000000000,
   "websocketResponseCheckTimeout": 30000000,
   "websocketResponseMaxLimit": 7000000000,
   "httpUserAgent": "",
   "httpDebugging": false,
   "authenticatedApiSupport": false,
   "authenticatedWebsocketApiSupport": false,
   "apiKey": "Key",
   "apiSecret": "Secret",
   "apiUrl": "NON_DEFAULT_HTTP_LINK_TO_EXCHANGE_API",
   "apiUrlSecondary": "NON_DEFAULT_HTTP_LINK_TO_EXCHANGE_API",
   "proxyAddress": "",
   "websocketUrl": "NON_DEFAULT_HTTP_LINK_TO_WEBSOCKET_EXCHANGE_API",
   "availablePairs": "USDT_CNYX,BTC_CNYX,ETH_CNYX,EOS_CNYX,BCH_CNYX,XRP_CNYX,DOGE_CNYX,TIPS_CNYX,BTC_USDT,BCH_USDT,ETH_USDT,ETC_USDT,QTUM_USDT,LTC_USDT,DASH_USDT,ZEC_USDT,BTM_USDT,EOS_USDT,REQ_USDT,SNT_USDT,OMG_USDT,PAY_USDT,CVC_USDT,ZRX_USDT,TNT_USDT,XMR_USDT,XRP_USDT,DOGE_USDT,BAT_USDT,PST_USDT,BTG_USDT,DPY_USDT,LRC_USDT,STORJ_USDT,RDN_USDT,STX_USDT,KNC_USDT,LINK_USDT,CDT_USDT,AE_USDT,AE_ETH,AE_BTC,CDT_ETH,RDN_ETH,STX_ETH,KNC_ETH,LINK_ETH,REQ_ETH,RCN_ETH,TRX_ETH,ARN_ETH,KICK_ETH,BNT_ETH,VET_ETH,MCO_ETH,FUN_ETH,DATA_ETH,RLC_ETH,RLC_USDT,ZSC_ETH,WINGS_ETH,MDA_ETH,RCN_USDT,TRX_USDT,KICK_USDT,VET_USDT,MCO_USDT,FUN_USDT,DATA_USDT,ZSC_USDT,MDA_USDT,XTZ_USDT,XTZ_BTC,XTZ_ETH,GNT_USDT,GNT_ETH,GEM_USDT,GEM_ETH,RFR_USDT,RFR_ETH,DADI_USDT,DADI_ETH,ABT_USDT,ABT_ETH,LEDU_BTC,LEDU_ETH,OST_USDT,OST_ETH,XLM_USDT,XLM_ETH,XLM_BTC,MOBI_USDT,MOBI_ETH,MOBI_BTC,OCN_USDT,OCN_ETH,OCN_BTC,ZPT_USDT,ZPT_ETH,ZPT_BTC,COFI_USDT,COFI_ETH,JNT_USDT,JNT_ETH,JNT_BTC,BLZ_USDT,BLZ_ETH,GXS_USDT,GXS_BTC,MTN_USDT,MTN_ETH,RUFF_USDT,RUFF_ETH,RUFF_BTC,TNC_USDT,TNC_ETH,TNC_BTC,ZIL_USDT,ZIL_ETH,BTO_USDT,BTO_ETH,THETA_USDT,THETA_ETH,DDD_USDT,DDD_ETH,DDD_BTC,MKR_USDT,MKR_ETH,DAI_USDT,SMT_USDT,SMT_ETH,MDT_USDT,MDT_ETH,MDT_BTC,MANA_USDT,MANA_ETH,LUN_USDT,LUN_ETH,SALT_USDT,SALT_ETH,FUEL_USDT,FUEL_ETH,ELF_USDT,ELF_ETH,DRGN_USDT,DRGN_ETH,GTC_USDT,GTC_ETH,GTC_BTC,QLC_USDT,QLC_BTC,QLC_ETH,DBC_USDT,DBC_BTC,DBC_ETH,BNTY_USDT,BNTY_ETH,LEND_USDT,LEND_ETH,ICX_USDT,ICX_ETH,BTF_USDT,BTF_BTC,ADA_USDT,ADA_BTC,LSK_USDT,LSK_BTC,WAVES_USDT,WAVES_BTC,BIFI_USDT,BIFI_BTC,MDS_ETH,MDS_USDT,DGD_USDT,DGD_ETH,QASH_USDT,QASH_ETH,QASH_BTC,POWR_USDT,POWR_ETH,POWR_BTC,FIL_USDT,BCD_USDT,BCD_BTC,SBTC_USDT,SBTC_BTC,GOD_USDT,GOD_BTC,BCX_USDT,BCX_BTC,QSP_USDT,QSP_ETH,INK_BTC,INK_USDT,INK_ETH,INK_QTUM,MED_QTUM,MED_ETH,MED_USDT,BOT_QTUM,BOT_USDT,BOT_ETH,QBT_QTUM,QBT_ETH,QBT_USDT,TSL_QTUM,TSL_USDT,GNX_USDT,GNX_ETH,NEO_USDT,GAS_USDT,NEO_BTC,GAS_BTC,IOTA_USDT,IOTA_BTC,NAS_USDT,NAS_ETH,NAS_BTC,ETH_BTC,ETC_BTC,ETC_ETH,ZEC_BTC,DASH_BTC,LTC_BTC,BCH_BTC,BTG_BTC,QTUM_BTC,QTUM_ETH,XRP_BTC,DOGE_BTC,XMR_BTC,ZRX_BTC,ZRX_ETH,DNT_ETH,DPY_ETH,OAX_BTC,OAX_USDT,OAX_ETH,REP_ETH,LRC_ETH,LRC_BTC,PST_ETH,BCDN_ETH,BCDN_USDT,TNT_ETH,SNT_ETH,SNT_BTC,BTM_ETH,BTM_BTC,SNET_ETH,SNET_USDT,LLT_SNET,OMG_ETH,OMG_BTC,PAY_ETH,PAY_BTC,BAT_ETH,BAT_BTC,CVC_ETH,STORJ_ETH,STORJ_BTC,EOS_ETH,EOS_BTC,BTS_USDT,BTS_BTC,TIPS_ETH,GT_BTC,GT_USDT,ATOM_BTC,ATOM_USDT,XEM_ETH,XEM_USDT,XEM_BTC,BU_USDT,BU_ETH,BU_BTC,BCHSV_USDT,BCHSV_CNYX,BCHSV_BTC,DCR_USDT,DCR_BTC,BCN_USDT,BCN_BTC,XMC_USDT,XMC_BTC,ATP_USDT,ATP_ETH,BOE_ETH,BOE_USDT,NBOT_ETH,NBOT_USDT,MEDX_USDT,MEDX_ETH,GRIN_USDT,GRIN_ETH,GRIN_BTC,BEAM_USDT,BEAM_ETH,BEAM_BTC,VTHO_ETH,BTT_USDT,BTT_ETH,TFUEL_ETH,TFUEL_USDT,CELR_ETH,CELR_USDT,CS_ETH,CS_USDT,MAN_ETH,MAN_USDT,REM_ETH,REM_USDT,LYM_ETH,LYM_BTC,LYM_USDT,ONG_ETH,ONG_USDT,ONT_ETH,ONT_USDT,BFT_ETH,BFT_USDT,IHT_ETH,IHT_USDT,SENC_ETH,SENC_USDT,TOMO_ETH,TOMO_USDT,ELEC_ETH,ELEC_USDT,HAV_ETH,HAV_USDT,SWTH_ETH,SWTH_USDT,NKN_ETH,NKN_USDT,SOUL_ETH,SOUL_USDT,LRN_ETH,LRN_USDT,EOSDAC_ETH,EOSDAC_USDT,DOCK_USDT,DOCK_ETH,GSE_USDT,GSE_ETH,RATING_USDT,RATING_ETH,HSC_USDT,HSC_ETH,HIT_USDT,HIT_ETH,DX_USDT,DX_ETH,CNNS_ETH,CNNS_USDT,DREP_ETH,DREP_USDT,MBL_USDT,BKC_USDT,BXC_USDT,BXC_ETH,PAX_USDT,PAX_CNYX,USDC_CNYX,USDC_USDT,TUSD_CNYX,TUSD_USDT,HC_USDT,HC_BTC,HC_ETH,GARD_USDT,GARD_ETH,FTI_USDT,FTI_ETH,SOP_ETH,SOP_USDT,LEMO_USDT,LEMO_ETH,QKC_USDT,QKC_ETH,IOTX_USDT,IOTX_ETH,RED_USDT,RED_ETH,LBA_USDT,LBA_ETH,OPEN_USDT,OPEN_ETH,MITH_USDT,MITH_ETH,SKM_USDT,SKM_ETH,XVG_USDT,XVG_BTC,NANO_USDT,NANO_BTC,HT_USDT,BNB_USDT,MET_ETH,MET_USDT,TCT_ETH,TCT_USDT,MXC_USDT,MXC_BTC,MXC_ETH",
   "enabledPairs": "BTC_USDT",
   "baseCurrencies": "USD",
   "assetTypes": "SPOT",
   "supportsAutoPairUpdates": true,
   "configCurrencyPairFormat": {
    "uppercase": true,
    "delimiter": "_"
   },
   "requestCurrencyPairFormat": {
    "uppercase": false,
    "delimiter": "_"
   },
   "bankAccounts": [
    {
     "bankName": "",
     "bankAddress": "",
     "accountName": "",
     "accountNumber": "",
     "swiftCode": "",
     "iban": "",
     "supportedCurrencies": ""
    }
   ]
  },
  {
   "name": "Gemini",
   "enabled": true,
   "verbose": false,
   "websocket": false,
   "useSandbox": false,
   "restPollingDelay": 10,
   "httpTimeout": 15000000000,
   "websocketResponseCheckTimeout": 30000000,
   "websocketResponseMaxLimit": 7000000000,
   "httpUserAgent": "",
   "httpDebugging": false,
   "authenticatedApiSupport": false,
   "authenticatedWebsocketApiSupport": false,
   "apiKey": "Key",
   "apiSecret": "Secret",
   "apiUrl": "NON_DEFAULT_HTTP_LINK_TO_EXCHANGE_API",
   "apiUrlSecondary": "NON_DEFAULT_HTTP_LINK_TO_EXCHANGE_API",
   "proxyAddress": "",
   "websocketUrl": "NON_DEFAULT_HTTP_LINK_TO_WEBSOCKET_EXCHANGE_API",
   "availablePairs": "BTCUSD,ETHBTC,ETHUSD,BCHUSD,BCHBTC,BCHETH,LTCUSD,LTCBTC,LTCETH,LTCBCH,ZECUSD,ZECBTC,ZECETH,ZECBCH,ZECLTC",
   "enabledPairs": "BTCUSD",
   "baseCurrencies": "USD",
   "assetTypes": "SPOT",
   "supportsAutoPairUpdates": true,
   "configCurrencyPairFormat": {
    "uppercase": true
   },
   "requestCurrencyPairFormat": {
    "uppercase": true
   },
   "bankAccounts": [
    {
     "bankName": "",
     "bankAddress": "",
     "accountName": "",
     "accountNumber": "",
     "swiftCode": "",
     "iban": "",
     "supportedCurrencies": ""
    }
   ]
  },
  {
   "name": "HitBTC",
   "enabled": true,
   "verbose": false,
   "websocket": false,
   "useSandbox": false,
   "restPollingDelay": 10,
   "httpTimeout": 15000000000,
   "websocketResponseCheckTimeout": 30000000,
   "websocketResponseMaxLimit": 7000000000,
   "httpUserAgent": "",
   "httpDebugging": false,
   "authenticatedApiSupport": false,
   "authenticatedWebsocketApiSupport": false,
   "apiKey": "Key",
   "apiSecret": "Secret",
   "apiUrl": "NON_DEFAULT_HTTP_LINK_TO_EXCHANGE_API",
   "apiUrlSecondary": "NON_DEFAULT_HTTP_LINK_TO_EXCHANGE_API",
   "proxyAddress": "",
   "websocketUrl": "NON_DEFAULT_HTTP_LINK_TO_WEBSOCKET_EXCHANGE_API",
   "availablePairs": "BCN-BTC,BTC-USD,DASH-BTC,DOGE-BTC,DOGE-USD,EMC-BTC,ETH-BTC,LSK-BTC,LTC-BTC,LTC-USD,NXT-BTC,SBD-BTC,SC-BTC,STEEM-BTC,XDN-BTC,XEM-BTC,XMR-BTC,ARDR-BTC,ZEC-BTC,WAVES-BTC,MAID-BTC,AMP-BTC,DGD-BTC,SNGLS-BTC,1ST-BTC,TRST-BTC,TIME-BTC,GNO-BTC,REP-BTC,XMR-USD,DASH-USD,ETH-USD,NXT-USD,ZRC-BTC,BOS-BTC,DCT-BTC,ANT-BTC,AEON-BTC,GUP-BTC,PLU-BTC,LUN-BTC,TAAS-BTC,NXC-BTC,EDG-BTC,RLC-BTC,SWT-BTC,TKN-BTC,WINGS-BTC,XAUR-BTC,AE-BTC,PTOY-BTC,ZEC-USD,XEM-USD,BCN-USD,XDN-USD,MAID-USD,ETC-BTC,ETC-USD,PLBT-BTC,BNT-BTC,SNT-ETH,CVC-USD,PAY-ETH,OAX-ETH,OMG-ETH,BQX-ETH,XTZ-BTC,DICE-BTC,PTOY-ETH,1ST-ETH,XAUR-ETH,TAAS-ETH,TIME-ETH,DICE-ETH,SWT-ETH,XMR-ETH,ETC-ETH,DASH-ETH,ZEC-ETH,PLU-ETH,GNO-ETH,XRP-BTC,STRAT-USD,STRAT-BTC,SNC-ETH,ADX-ETH,BET-ETH,EOS-ETH,DENT-ETH,SAN-ETH,EOS-BTC,EOS-USD,XTZ-ETH,XTZ-USD,UET-ETH,MYB-ETH,SUR-ETH,IXT-ETH,PLR-ETH,TIX-ETH,PRO-ETH,AVT-ETH,EVX-USD,DLT-BTC,BNT-ETH,BNT-USD,MANA-USD,DNT-BTC,FYP-BTC,OPT-BTC,TNT-ETH,STX-BTC,STX-ETH,STX-USD,TNT-USD,TNT-BTC,CAT-BTC,CAT-ETH,CAT-USD,BCH-BTC,BCH-ETH,BCH-USD,ENG-ETH,XUC-USD,SNC-BTC,SNC-USD,OAX-USD,OAX-BTC,ZRX-BTC,ZRX-ETH,ZRX-USD,RVT-BTC,PPC-BTC,PPC-USD,QTUM-ETH,IGNIS-ETH,BMC-BTC,BMC-ETH,BMC-USD,CND-BTC,CND-ETH,CND-USD,CDT-ETH,CDT-USD,FUN-BTC,FUN-ETH,FUN-USD,HVN-BTC,HVN-ETH,POE-BTC,POE-ETH,AMB-USD,AMB-ETH,AMB-BTC,HPC-BTC,PPT-ETH,MTH-BTC,MTH-ETH,LRC-BTC,LRC-ETH,ICX-BTC,ICX-ETH,NEO-BTC,NEO-ETH,NEO-USD,CSNO-BTC,ICX-USD,PIX-BTC,PIX-ETH,IND-ETH,KICK-BTC,YOYOW-BTC,CDT-BTC,XVG-BTC,XVG-ETH,XVG-USD,DGB-BTC,DGB-ETH,DGB-USD,DCN-BTC,DCN-ETH,DCN-USD,VIBE-BTC,ENJ-BTC,ENJ-ETH,ENJ-USD,ZSC-BTC,ZSC-ETH,ZSC-USD,TRX-BTC,TRX-ETH,TRX-USD,ART-BTC,EVX-BTC,EVX-ETH,SUB-BTC,SUB-ETH,SUB-USD,WTC-BTC,ODN-BTC,BTM-BTC,BTM-ETH,BTM-USD,LIFE-BTC,VIB-BTC,VIB-ETH,VIB-USD,DRT-ETH,STU-USD,OMG-BTC,PAY-BTC,PPT-BTC,SNT-BTC,BTG-BTC,BTG-ETH,BTG-USD,SMART-BTC,SMART-ETH,SMART-USD,XUC-ETH,XUC-BTC,LA-ETH,EDO-BTC,EDO-ETH,EDO-USD,HGT-ETH,IXT-BTC,SCL-BTC,ATL-BTC,ETP-BTC,ETP-ETH,ETP-USD,DRPU-BTC,NEBL-BTC,NEBL-ETH,ARN-BTC,ARN-ETH,STU-BTC,STU-ETH,GVT-ETH,BTX-BTC,LTC-ETH,BCN-ETH,MAID-ETH,NXT-ETH,STRAT-ETH,XDN-ETH,XEM-ETH,PLR-BTC,SUR-BTC,BQX-BTC,DOGE-ETH,AMM-BTC,AMM-ETH,AMM-USD,DBIX-BTC,PRE-BTC,ZAP-BTC,DOV-BTC,DOV-ETH,DRPU-ETH,OTN-BTC,XRP-ETH,XRP-USD,HSR-BTC,LEND-BTC,LEND-ETH,SPF-ETH,SBTC-BTC,SBTC-ETH,LOC-BTC,LOC-ETH,LOC-USD,SWFTC-BTC,SWFTC-ETH,SWFTC-USD,STAR-ETH,SBTC-USD,STORM-BTC,DIM-ETH,DIM-USD,DIM-BTC,NGC-BTC,NGC-ETH,NGC-USD,EMC-ETH,EMC-USD,MCO-BTC,MCO-ETH,MCO-USD,MANA-ETH,MANA-BTC,CPAY-ETH,DATA-BTC,DATA-ETH,DATA-USD,UTT-BTC,UTT-ETH,UTT-USD,KMD-BTC,KMD-ETH,KMD-USD,QTUM-USD,QTUM-BTC,SNT-USD,OMG-USD,EKO-BTC,EKO-ETH,ADX-BTC,ADX-USD,LSK-ETH,LSK-USD,PLR-USD,SUR-USD,BQX-USD,DRT-USD,REP-ETH,REP-USD,WAX-BTC,WAX-ETH,WAX-USD,C20-BTC,C20-ETH,IDH-BTC,IDH-ETH,IPL-BTC,COV-BTC,COV-ETH,SENT-BTC,SENT-ETH,SENT-USD,SMT-BTC,SMT-ETH,SMT-USD,CVH-ETH,CVH-USD,CAS-BTC,CAS-ETH,CAS-USD,CHAT-BTC,CHAT-ETH,CHAT-USD,TRAC-ETH,JNT-ETH,UTK-BTC,UTK-ETH,UTK-USD,GNX-ETH,CHSB-BTC,CHSB-ETH,DAY-BTC,DAY-ETH,DAY-USD,NEU-BTC,NEU-ETH,NEU-USD,TAU-BTC,FLP-BTC,FLP-ETH,FLP-USD,R-BTC,R-ETH,EKO-USD,BCPT-ETH,BCPT-USD,PKT-BTC,PKT-ETH,BETR-BTC,BETR-ETH,DBET-BTC,DBET-ETH,DBET-USD,RNTB-ETH,HAND-ETH,HAND-USD,ACO-ETH,CPY-BTC,CPY-ETH,CHP-ETH,BCPT-BTC,ACT-BTC,ACT-ETH,ACT-USD,ADA-BTC,ADA-ETH,ADA-USD,SIG-BTC,MTX-BTC,MTX-ETH,MTX-USD,WIZ-BTC,WIZ-ETH,WIZ-USD,DADI-BTC,DADI-ETH,BDG-ETH,DATX-BTC,DATX-ETH,TRUE-BTC,DRG-BTC,DRG-ETH,BANCA-BTC,BANCA-ETH,ZAP-ETH,ZAP-USD,AUTO-BTC,NOAH-BTC,SOC-BTC,INSUR-BTC,INSUR-ETH,OCN-BTC,OCN-ETH,STQ-BTC,STQ-ETH,XLM-BTC,XLM-ETH,XLM-USD,IOTA-BTC,IOTA-ETH,IOTA-USD,DRT-BTC,BETR-USD,ERT-BTC,CRPT-BTC,CRPT-USD,MESH-BTC,MESH-ETH,MESH-USD,IHT-BTC,IHT-ETH,IHT-USD,SCC-BTC,YCC-BTC,DAN-BTC,TEL-BTC,TEL-ETH,BUBO-BTC,BUBO-ETH,BUBO-USD,NCT-BTC,NCT-ETH,NCT-USD,BMH-BTC,BANCA-USD,NOAH-ETH,NOAH-USD,BERRY-BTC,BERRY-ETH,BERRY-USD,GBX-BTC,GBX-ETH,GBX-USD,SHIP-BTC,SHIP-ETH,NANO-BTC,NANO-ETH,NANO-USD,LNC-BTC,KIN-ETH,ARDR-USD,FOTA-ETH,FOTA-BTC,CVT-BTC,CVT-ETH,CVT-USD,STQ-USD,GNT-BTC,GNT-ETH,GNT-USD,ADH-BTC,ADH-ETH,GET-BTC,MITH-BTC,MITH-ETH,MITH-USD,SUNC-ETH,DADI-USD,TKY-BTC,ACAT-BTC,ACAT-ETH,ACAT-USD,BTX-USD,WIKI-BTC,WIKI-ETH,WIKI-USD,ONT-BTC,ONT-ETH,ONT-USD,FTX-BTC,FTX-ETH,FREC-BTC,NAVI-BTC,FREC-ETH,FREC-USD,VME-ETH,NAVI-ETH,LND-ETH,CSM-BTC,NANJ-BTC,NTK-BTC,NTK-ETH,NTK-USD,AUC-BTC,AUC-ETH,CMCT-BTC,CMCT-ETH,CMCT-USD,MAN-BTC,MAN-ETH,MAN-USD,PNT-BTC,PNT-ETH,FXT-BTC,NEXO-BTC,CHX-BTC,CHX-ETH,CHX-USD,PAT-BTC,PAT-ETH,XMC-BTC,FXT-ETH,HERO-BTC,HERO-ETH,XMC-ETH,XMC-USD,FDZ-BTC,FDZ-ETH,FDZ-USD,SPD-BTC,SPD-ETH,MITX-BTC,TIV-BTC,B2G-BTC,B2G-USD,ZPT-BTC,ZPT-ETH,HBZ-BTC,FACE-BTC,FACE-ETH,HBZ-ETH,HBZ-USD,ZPT-USD,MORPH-BTC,MORPH-ETH,MORPH-USD,CPT-BTC,PAT-USD,HTML-BTC,HTML-ETH,MITX-ETH,JOT-BTC,JBC-BTC,JBC-ETH,BTS-BTC,BNK-BTC,KBC-BTC,KBC-ETH,BNK-ETH,BNK-USD,TIV-ETH,TIV-USD,CSM-ETH,CSM-USD,INK-BTC,IOST-BTC,INK-ETH,INK-USD,IOST-USD,ZIL-BTC,PMNT-BTC,ABYSS-BTC,ABYSS-ETH,ZIL-USD,BCI-BTC,PITCH-BTC,PITCH-ETH,HTML-USD,TDS-BTC,TDS-ETH,TDS-USD,SBD-ETH,SBD-USD,DPN-BTC,UUU-BTC,UUU-ETH,XBP-BTC,CLN-BTC,CLN-ETH,ELEC-BTC,ELEC-ETH,ELEC-USD,QNTU-BTC,QNTU-ETH,QNTU-USD,IPL-ETH,IPL-USD,CENNZ-BTC,CENNZ-ETH,SWM-BTC,SPF-USD,SPF-BTC,KRM-USD,LCC-BTC,HGT-BTC,ETH-TUSD,BTC-TUSD,LTC-TUSD,XMR-TUSD,ZRX-TUSD,NEO-TUSD,BCH-TUSD,USD-TUSD,BTC-DAI,ETH-DAI,MKR-DAI,EOS-DAI,USD-DAI,MKR-BTC,MKR-ETH,MKR-USD,TUSD-DAI,NEO-DAI,LTC-DAI,XMR-DAI,BCH-DAI,XRP-DAI,NEXO-ETH,NEXO-USD,DWS-BTC,DWS-ETH,DWS-USD,APPC-BTC,APPC-ETH,APPC-USD,BIT-ETH,SPC-BTC,SPC-ETH,SPC-USD,REX-BTC,REX-ETH,REX-USD,ELF-BTC,ELF-USD,BCD-BTC,BCD-USD,CVCOIN-BTC,CVCOIN-ETH,CVCOIN-USD,EDG-ETH,EDG-USD,NLC2-BTC,COSM-BTC,COSM-ETH,DASH-EURS,ZEC-EURS,BTC-EURS,EOS-EURS,ETH-EURS,LTC-EURS,NEO-EURS,BCH-EURS,XMR-EURS,XRP-EURS,EURS-USD,EURS-TUSD,EURS-DAI,MNX-USD,ROX-ETH,ZPR-ETH,MNX-BTC,MNX-ETH,KIND-BTC,KIND-ETH,ENGT-BTC,ENGT-ETH,PMA-BTC,PMA-ETH,TV-BTC,TV-ETH,TV-USD,XCLR-BTC,BAT-BTC,BAT-ETH,BAT-USD,SRN-BTC,SRN-ETH,SRN-USD,SVD-BTC,SVD-ETH,SVD-USD,GST-BTC,GST-ETH,GST-USD,BNB-BTC,BNB-ETH,BNB-USD,DIT-BTC,DIT-ETH,POA20-BTC,CCL-USD,PROC-BTC,POA20-ETH,POA20-USD,POA20-DAI,NIM-BTC,USE-BTC,USE-ETH,DAV-BTC,DAV-ETH,ABTC-BTC,NIM-ETH,ABA-BTC,ABA-ETH,ABA-USD,BCN-EOS,LTC-EOS,XMR-EOS,DASH-EOS,TRX-EOS,NEO-EOS,ZEC-EOS,LSK-EOS,XEM-EOS,XRP-EOS,MESSE-BTC,MESSE-ETH,MESSE-USD,CCL-ETH,RCN-BTC,RCN-ETH,RCN-USD,HMQ-BTC,HMQ-ETH,MYST-BTC,MYST-ETH,USD-GUSD,BTC-GUSD,ETH-GUSD,EOS-GUSD,AXPR-BTC,AXPR-ETH,TOLL-BTC,TOLL-ETH,TOLL-USD,DAG-BTC,DAG-ETH,BITS-BTC,BITS-ETH,BITS-USD,VET-BTC,VET-ETH,VET-USD,SILK-ETH,BOX-BTC,BOX-ETH,BOX-EURS,BOX-EOS,VOCO-BTC,VOCO-ETH,VOCO-USD,PASS-BTC,PASS-ETH,SLX-BTC,SLX-USD,PBTT-BTC,PMA-USD,TRAD-BTC,DGTX-BTC,DGTX-ETH,DGTX-USD,MRK-BTC,MRK-ETH,DGB-TUSD,MESSE-EOS,MESSE-EURS,SNBL-BTC,OAK-ETH,BCHABC-BTC,BCHABC-USD,BCHSV-BTC,BCHSV-USD,BKX-BTC,NPLC-BTC,NPLC-ETH,ETN-BTC,ETN-ETH,ETN-USD,MRS-BTC,MRS-ETH,MRS-USD,DTR-BTC,DTR-ETH,TDP-BTC,HBT-ETH,PXG-BTC,PXG-USD,BTC-PAX,ETH-PAX,USD-PAX,BTC-USDC,ETH-USDC,USD-USDC,TUSD-USDC,DAI-USDC,EOS-PAX,CLO-BTC,CLO-ETH,CLO-USD,PETH-BTC,PETH-ETH,PETH-USD,BRD-BTC,BRD-ETH,NMR-BTC,SALT-BTC,SALT-ETH,POLY-BTC,POLY-ETH,POWR-BTC,POWR-ETH,STORJ-BTC,STORJ-ETH,STORJ-USD,MLN-BTC,MLN-ETH,BDG-BTC,POA-ETH,POA-BTC,POA-USD,POA-DAI,KIN-BTC,VEO-BTC,PLA-BTC,PLA-ETH,PLA-USD,BTT-BTC,BTT-USD,BTT-ETH,ZEN-BTC,ZEN-ETH,ZEN-USD,GRIN-BTC,GRIN-ETH,GRIN-USD,FET-BTC,HT-BTC,HT-USD,XZC-BTC,XZC-ETH,XZC-USD,VRA-BTC,VRA-ETH,BTC-KRWB,USD-KRWB,WBTC-ETH,CRO-BTC,CRO-ETH,CRO-USD,GAS-BTC,GAS-ETH,GAS-USD,ORMEUS-BTC,ORMEUS-ETH,SWM-ETH,SWM-USD,PRE-ETH,PHX-BTC,PHX-ETH,PHX-USD,BET-BTC,USD-EOSDT,BTC-EOSDT,ETH-EOSDT,EOS-EOSDT,DAI-EOSDT,NUT-BTC,NUT-EOS,NUT-USD,CUTE-BTC,CUTE-ETH,CUTE-USD,CUTE-EOS,XCON-BTC,DCR-BTC,DCR-ETH,DCR-USD,MG-BTC,MG-ETH,MG-EOS,MG-USD,GNX-BTC,PRO-BTC",
   "enabledPairs": "BTC-USD",
   "baseCurrencies": "USD",
   "assetTypes": "SPOT",
   "supportsAutoPairUpdates": true,
   "configCurrencyPairFormat": {
    "uppercase": true,
    "delimiter": "-"
   },
   "requestCurrencyPairFormat": {
    "uppercase": true
   },
   "bankAccounts": [
    {
     "bankName": "",
     "bankAddress": "",
     "accountName": "",
     "accountNumber": "",
     "swiftCode": "",
     "iban": "",
     "supportedCurrencies": ""
    }
   ]
  },
  {
   "name": "Huobi",
   "enabled": true,
   "verbose": false,
   "websocket": false,
   "useSandbox": false,
   "restPollingDelay": 10,
   "httpTimeout": 15000000000,
   "websocketResponseCheckTimeout": 30000000,
   "websocketResponseMaxLimit": 7000000000,
   "httpUserAgent": "",
   "httpDebugging": false,
   "authenticatedApiSupport": false,
   "authenticatedWebsocketApiSupport": false,
   "apiKey": "Key",
   "apiSecret": "Secret",
   "apiAuthPemKey": "-----BEGIN EC PRIVATE KEY-----\nMHcCAQEEIPVSj8YkpXibCAL9HwpGkDNSEXR9jcpiCthdikJqipNooAoGCCqGSM49\nAwEHoUQDQgAEHiB7q/HCqUrCNqPeTtRmKjyi2T+2O2JgoU8Mjx2R4z1h81uOZHCk\nxbsDg1fb7ACRMpKWPs59QWpQxhqMQrNw8w==\n-----END EC PRIVATE KEY-----\n",
   "apiUrl": "NON_DEFAULT_HTTP_LINK_TO_EXCHANGE_API",
   "apiUrlSecondary": "NON_DEFAULT_HTTP_LINK_TO_EXCHANGE_API",
   "proxyAddress": "",
   "websocketUrl": "NON_DEFAULT_HTTP_LINK_TO_WEBSOCKET_EXCHANGE_API",
   "availablePairs": "GAS-ETH,EGCC-BTC,LXT-BTC,DATX-ETH,QSP-ETH,ICX-ETH,TNT-ETH,MAN-ETH,BTM-BTC,ADX-ETH,MT-ETH,ETC-BTC,OMG-USDT,TRIO-ETH,CVNT-ETH,SSP-BTC,LTC-USDT,XVG-BTC,HIT-BTC,NANO-USDT,NULS-USDT,ZLA-ETH,BTS-BTC,BOX-BTC,STEEM-BTC,ITC-USDT,VET-ETH,DOCK-BTC,OCN-BTC,LET-BTC,GRS-BTC,HOT-ETH,TOP-USDT,XRP-BTC,NCASH-BTC,XTZ-BTC,SC-ETH,CVCOIN-ETH,BTT-BTC,GXC-ETH,UGAS-ETH,EVX-ETH,BSV-BTC,WAN-BTC,KAN-USDT,TOS-BTC,NCC-BTC,NPXS-BTC,GNX-ETH,PAI-BTC,PAY-BTC,ETH-BTC,SWFTC-ETH,RTE-BTC,DOGE-BTC,XZC-BTC,QUN-ETH,LINK-BTC,RUFF-USDT,OST-BTC,QTUM-ETH,MEX-BTC,WICC-USDT,SNT-BTC,EOS-USDT,CTXC-USDT,UUU-BTC,DBC-ETH,ELF-ETH,POWR-ETH,GVE-ETH,DGD-ETH,FTI-ETH,ATOM-BTC,TT-BTC,SHE-ETH,CNN-ETH,UIP-BTC,NPXS-ETH,XMR-ETH,CDC-ETH,SALT-ETH,18C-BTC,ATOM-ETH,HC-BTC,BTT-USDT,XRP-USDT,PC-BTC,SMT-USDT,KCASH-HT,SEELE-BTC,BKBT-ETH,EOS-BTC,ZEC-BTC,ONT-BTC,ZLA-BTC,MDS-USDT,PHX-BTC,TNB-BTC,BIX-USDT,STEEM-ETH,LXT-ETH,EKT-ETH,GAS-BTC,ARDR-ETH,IIC-ETH,SSP-ETH,DGB-BTC,SNC-BTC,MCO-ETH,GNX-BTC,LAMB-USDT,BCD-BTC,SOC-BTC,ADA-USDT,REN-ETH,VET-BTC,EKO-ETH,XTZ-ETH,XLM-ETH,UGAS-BTC,SOC-USDT,IOST-HT,AE-ETH,BLZ-ETH,NULS-BTC,BCH-USDT,WAN-ETH,BCX-BTC,EOS-HT,LET-USDT,ENG-ETH,NCASH-ETH,KCASH-ETH,DGB-ETH,NCC-ETH,ELA-ETH,SNC-ETH,THETA-USDT,USDT-HUSD,WAVES-ETH,CVC-ETH,ADX-BTC,COVA-BTC,MEET-BTC,TNT-BTC,XZC-ETH,IDT-BTC,EGCC-ETH,LAMB-BTC,LINK-ETH,OST-ETH,DOGE-ETH,BTM-USDT,LBA-ETH,THETA-ETH,APPC-ETH,XLM-USDT,RTE-ETH,BTG-BTC,IRIS-ETH,ETN-ETH,BIX-BTC,UUU-ETH,ETC-USDT,BUT-ETH,ETC-HT,LOOM-BTC,GNT-USDT,MANA-ETH,HIT-USDT,XVG-ETH,HPT-BTC,BIFI-BTC,BTS-ETH,BTM-ETH,BAT-ETH,LBA-USDT,MXC-BTC,MDS-BTC,ZEN-BTC,LSK-ETH,BTT-ETH,ELF-BTC,MAN-BTC,HIT-ETH,XRP-HUSD,LET-ETH,SC-BTC,MTX-BTC,AE-USDT,DOCK-ETH,DASH-USDT,GET-ETH,DASH-HT,NEO-BTC,BIX-ETH,NAS-BTC,HC-USDT,NEW-USDT,MDS-ETH,IRIS-BTC,APPC-BTC,PAY-ETH,ONT-ETH,MANA-BTC,BFT-BTC,CDC-BTC,IOTA-ETH,CNN-BTC,ETH-HUSD,CTXC-BTC,ATOM-USDT,DTA-USDT,GVE-BTC,QTUM-BTC,XMX-BTC,PORTAL-BTC,QUN-BTC,NEW-BTC,IOST-ETH,DTA-BTC,RUFF-BTC,DAC-BTC,QSP-BTC,AE-BTC,COVA-ETH,YEE-ETH,ELF-USDT,YCC-BTC,XLM-BTC,FTI-BTC,DGD-BTC,BCH-BTC,DASH-BTC,ZJLT-ETH,HT-USDT,NAS-USDT,MTN-BTC,UC-ETH,ZIL-ETH,SRN-ETH,NEO-USDT,EOS-ETH,BSV-USDT,LBA-BTC,DCR-USDT,NEXO-ETH,RDN-ETH,ZRX-USDT,LAMB-ETH,TRX-BTC,WPR-BTC,HPT-USDT,MEET-ETH,BUT-BTC,POLY-ETH,PNT-ETH,DAT-ETH,ACT-BTC,RUFF-ETH,GSC-BTC,SMT-ETH,ITC-ETH,AIDOC-BTC,TOPC-ETH,TT-HT,ELA-BTC,KMD-BTC,AAC-ETH,KCASH-BTC,CHAT-ETH,LSK-BTC,ZJLT-BTC,NEW-HT,BLZ-BTC,ZIL-BTC,WICC-ETH,XEM-BTC,RCCC-ETH,IDT-ETH,CMT-USDT,KNC-ETH,CTXC-ETH,GTC-ETH,VET-USDT,STK-BTC,MT-HT,HT-BTC,ENG-BTC,ETN-BTC,FAIR-ETH,THETA-BTC,CVC-BTC,XMR-USDT,NULS-ETH,BCV-BTC,GXC-USDT,BCH-HT,ZEC-USDT,STK-ETH,IOST-USDT,KNC-BTC,MTN-ETH,XMX-ETH,IOTA-BTC,DAC-ETH,IRIS-USDT,WAX-BTC,BFT-ETH,LOOM-ETH,CVC-USDT,WAVES-USDT,YCC-ETH,QASH-ETH,REQ-BTC,KAN-ETH,BT1-BTC,DBC-BTC,QTUM-USDT,SNT-USDT,XEM-USDT,POWR-BTC,BAT-BTC,IOST-BTC,UTK-BTC,SRN-BTC,UC-BTC,MTX-ETH,VEN-ETH,ZEN-ETH,ELA-USDT,LUN-BTC,NAS-ETH,WAVES-BTC,GET-BTC,BTC-USDT,MTL-BTC,CMT-BTC,DAT-BTC,YEE-BTC,GNT-BTC,PNT-BTC,GXC-BTC,PORTAL-ETH,NANO-ETH,EOS-HUSD,HPT-HT,DTA-ETH,PAI-USDT,WICC-BTC,IOTA-USDT,PROPY-ETH,LTC-BTC,TOS-ETH,FAIR-BTC,AIDOC-ETH,LYM-BTC,ITC-BTC,ZIL-USDT,CVCOIN-BTC,TOP-BTC,TRIO-BTC,MUSK-BTC,HT-ETH,MCO-BTC,ABT-ETH,CVNT-BTC,BTS-USDT,OCN-USDT,TRX-USDT,POLY-BTC,MT-BTC,ACT-ETH,HB10-USDT,SBTC-BTC,WPR-ETH,GTC-BTC,BTC-HUSD,HT-HUSD,ICX-BTC,ONT-USDT,OMG-BTC,RCCC-BTC,NEXO-BTC,STEEM-USDT,GNT-ETH,NANO-BTC,BCV-ETH,XRP-HT,MEX-ETH,SMT-BTC,UIP-ETH,CHAT-BTC,RCN-BTC,DATX-BTC,WAX-ETH,SOC-ETH,SALT-BTC,RDN-BTC,VEN-USDT,ADA-BTC,WTC-ETH,STORJ-USDT,EDU-BTC,HOT-BTC,EVX-BTC,ZRX-BTC,BKBT-BTC,QASH-BTC,HC-ETH,KMD-ETH,GRS-ETH,TRX-ETH,OCN-ETH,ACT-USDT,DCR-BTC,UTK-ETH,RBTC-BTC,AST-BTC,SEELE-ETH,SWFTC-BTC,RCN-ETH,PC-ETH,LUN-ETH,18C-ETH,TT-USDT,DOGE-USDT,WTC-BTC,CMT-ETH,REN-BTC,IIC-BTC,EKO-BTC,TOP-HT,ARDR-BTC,STORJ-BTC,TNB-ETH,EKT-BTC,AST-ETH,EDU-ETH,PROPY-BTC,DCR-ETH,LTC-HT,ETH-USDT,GSC-ETH,BT2-BTC,ZRX-ETH,LYM-ETH,PAI-ETH,LINK-USDT,XMR-BTC,ABT-BTC,MUSK-ETH,TOPC-BTC,SHE-BTC,ADA-ETH,AAC-BTC,OMG-ETH,KAN-BTC,REQ-ETH,BOX-ETH,VEN-BTC",
   "enabledPairs": "BTC-USDT",
   "baseCurrencies": "USD",
   "assetTypes": "SPOT",
   "supportsAutoPairUpdates": true,
   "configCurrencyPairFormat": {
    "uppercase": true,
    "delimiter": "-"
   },
   "requestCurrencyPairFormat": {
    "uppercase": false
   },
   "bankAccounts": [
    {
     "bankName": "",
     "bankAddress": "",
     "accountName": "",
     "accountNumber": "",
     "swiftCode": "",
     "iban": "",
     "supportedCurrencies": ""
    }
   ]
  },
  {
   "name": "HuobiHadax",
   "enabled": true,
   "verbose": false,
   "websocket": false,
   "useSandbox": false,
   "restPollingDelay": 10,
   "httpTimeout": 15000000000,
   "websocketResponseCheckTimeout": 30000000,
   "websocketResponseMaxLimit": 7000000000,
   "httpUserAgent": "",
   "httpDebugging": false,
   "authenticatedApiSupport": false,
   "authenticatedWebsocketApiSupport": false,
   "apiKey": "Key",
   "apiSecret": "Secret",
   "apiAuthPemKey": "-----BEGIN EC PRIVATE KEY-----\nJUSTADUMMY\n-----END EC PRIVATE KEY-----\n",
   "apiUrl": "NON_DEFAULT_HTTP_LINK_TO_EXCHANGE_API",
   "apiUrlSecondary": "NON_DEFAULT_HTTP_LINK_TO_EXCHANGE_API",
   "proxyAddress": "",
   "websocketUrl": "NON_DEFAULT_HTTP_LINK_TO_WEBSOCKET_EXCHANGE_API",
   "availablePairs": "NCC-BTC,MUSK-BTC,TOS-BTC,BCV-BTC,DAC-BTC,IDT-BTC,PNT-BTC,ZJLT-BTC,LYM-BTC,SSP-BTC,FAIR-BTC,YCC-BTC,XMX-BTC,EKT-BTC,FTI-BTC,SEELE-BTC,GVE-BTC,BKBT-BTC,AE-BTC,REN-BTC,PC-BTC,GET-BTC,MAN-BTC,HOT-BTC,GTC-BTC,PORTAL-BTC,DATX-BTC,18C-BTC,BUT-BTC,LXT-BTC,CDC-BTC,UUU-BTC,AAC-BTC,CNN-BTC,UIP-BTC,UC-BTC,GSC-BTC,IIC-BTC,MEX-BTC,EGCC-BTC,SHE-BTC,NCC-ETH,MUSK-ETH,TOS-ETH,BCV-ETH,DAC-ETH,IDT-ETH,PNT-ETH,ZJLT-ETH,LYM-ETH,SSP-ETH,FAIR-ETH,YCC-ETH,XMX-ETH,EKT-ETH,FTI-ETH,SEELE-ETH,GVE-ETH,BKBT-ETH,AE-ETH,REN-ETH,PC-ETH,GET-ETH,MAN-ETH,HOT-ETH,GTC-ETH,PORTAL-ETH,DATX-ETH,18C-ETH,BUT-ETH,LXT-ETH,CDC-ETH,UUU-ETH,AAC-ETH,CNN-ETH,UIP-ETH,UC-ETH,GSC-ETH,IIC-ETH,MEX-ETH,EGCC-ETH,SHE-ETH,MT-HT,KCASH-HT,RCCC-ETH,RCCC-BTC,CVCOIN-ETH,CVCOIN-BTC,RTE-ETH,RTE-BTC,KCASH-BTC,KCASH-ETH,MT-ETH,MT-BTC,TRIO-BTC,TRIO-ETH,HPT-USDT,HPT-BTC,HPT-HT",
   "enabledPairs": "HOT-BTC",
   "baseCurrencies": "USD",
   "assetTypes": "SPOT",
   "supportsAutoPairUpdates": true,
   "configCurrencyPairFormat": {
    "uppercase": true,
    "delimiter": "-"
   },
   "requestCurrencyPairFormat": {
    "uppercase": false
   },
   "bankAccounts": [
    {
     "bankName": "",
     "bankAddress": "",
     "accountName": "",
     "accountNumber": "",
     "swiftCode": "",
     "iban": "",
     "supportedCurrencies": ""
    }
   ]
  },
  {
   "name": "ITBIT",
   "enabled": true,
   "verbose": false,
   "websocket": false,
   "useSandbox": false,
   "restPollingDelay": 10,
   "httpTimeout": 15000000000,
   "websocketResponseCheckTimeout": 30000000,
   "websocketResponseMaxLimit": 7000000000,
   "httpUserAgent": "",
   "httpDebugging": false,
   "authenticatedApiSupport": false,
   "authenticatedWebsocketApiSupport": false,
   "apiKey": "Key",
   "apiSecret": "Secret",
   "apiUrl": "NON_DEFAULT_HTTP_LINK_TO_EXCHANGE_API",
   "apiUrlSecondary": "NON_DEFAULT_HTTP_LINK_TO_EXCHANGE_API",
   "proxyAddress": "",
   "websocketUrl": "NON_DEFAULT_HTTP_LINK_TO_WEBSOCKET_EXCHANGE_API",
   "clientId": "ClientID",
   "availablePairs": "XBTUSD,XBTSGD",
   "enabledPairs": "XBTUSD,XBTSGD",
   "baseCurrencies": "USD,SGD",
   "assetTypes": "SPOT",
   "supportsAutoPairUpdates": false,
   "pairsLastUpdated": 1557980263,
   "configCurrencyPairFormat": {
    "uppercase": true
   },
   "requestCurrencyPairFormat": {
    "uppercase": true
   },
   "bankAccounts": [
    {
     "bankName": "",
     "bankAddress": "",
     "accountName": "",
     "accountNumber": "",
     "swiftCode": "",
     "iban": "",
     "supportedCurrencies": ""
    }
   ]
  },
  {
   "name": "Kraken",
   "enabled": true,
   "verbose": false,
   "websocket": true,
   "useSandbox": false,
   "restPollingDelay": 10,
   "httpTimeout": 15000000000,
   "websocketResponseCheckTimeout": 30000000,
   "websocketResponseMaxLimit": 7000000000,
   "httpUserAgent": "",
   "httpDebugging": false,
   "authenticatedApiSupport": false,
   "authenticatedWebsocketApiSupport": false,
   "apiKey": "Key",
   "apiSecret": "Secret",
   "apiUrl": "NON_DEFAULT_HTTP_LINK_TO_EXCHANGE_API",
   "apiUrlSecondary": "NON_DEFAULT_HTTP_LINK_TO_EXCHANGE_API",
   "proxyAddress": "",
   "websocketUrl": "NON_DEFAULT_HTTP_LINK_TO_WEBSOCKET_EXCHANGE_API",
   "availablePairs": "ADA-CAD,DASH-XBT,QTUM-XBT,XBT-EUR,XMR-EUR,ZEC-EUR,ADA-XBT,BCH-USD,ETH-XBT,LTC-XBT,REP-EUR,XLM-USD,XMR-USD,XRP-JPY,ZEC-XBT,ADA-EUR,DASH-USD,QTUM-ETH,ETC-ETH,ETC-XBT,XLM-XBT,QTUM-CAD,XBT-CAD,XBT-USD,XRP-USD,ATOM-CAD,ATOM-EUR,ATOM-XBT,EOS-USD,ETH-USD,XMR-XBT,XRP-EUR,ADA-USD,BCH-XBT,ETH-CAD,XTZ-CAD,XBT-GBP,XLM-EUR,ZEC-USD,ADA-ETH,ATOM-USD,GNO-ETH,ETH-GBP,REP-ETH,REP-XBT,REP-USD,XBT-JPY,DASH-EUR,GNO-USD,USDT-USD,ETC-USD,XTZ-USD,ATOM-ETH,LTC-USD,XRP-CAD,QTUM-EUR,LTC-EUR,XTZ-XBT,XDG-XBT,EOS-ETH,ETH-EUR,XTZ-ETH,EOS-XBT,GNO-XBT,MLN-ETH,MLN-XBT,ZEC-JPY,EOS-EUR,GNO-EUR,ETC-EUR,XRP-XBT,BCH-EUR,QTUM-USD,ETH-JPY,XTZ-EUR",
   "enabledPairs": "XBT-USD",
   "baseCurrencies": "EUR,USD,CAD,GBP,JPY",
   "assetTypes": "SPOT",
   "supportsAutoPairUpdates": true,
   "configCurrencyPairFormat": {
    "uppercase": true,
    "delimiter": "-"
   },
   "requestCurrencyPairFormat": {
    "uppercase": true,
    "separator": ","
   },
   "bankAccounts": [
    {
     "bankName": "",
     "bankAddress": "",
     "accountName": "",
     "accountNumber": "",
     "swiftCode": "",
     "iban": "",
     "supportedCurrencies": ""
    }
   ]
  },
  {
   "name": "LakeBTC",
   "enabled": true,
   "verbose": false,
   "websocket": false,
   "useSandbox": false,
   "restPollingDelay": 10,
   "httpTimeout": 15000000000,
   "websocketResponseCheckTimeout": 30000000,
   "websocketResponseMaxLimit": 7000000000,
   "httpUserAgent": "",
   "httpDebugging": false,
   "authenticatedApiSupport": false,
   "authenticatedWebsocketApiSupport": false,
   "apiKey": "Key",
   "apiSecret": "Secret",
   "apiUrl": "NON_DEFAULT_HTTP_LINK_TO_EXCHANGE_API",
   "apiUrlSecondary": "NON_DEFAULT_HTTP_LINK_TO_EXCHANGE_API",
   "proxyAddress": "",
   "websocketUrl": "NON_DEFAULT_HTTP_LINK_TO_WEBSOCKET_EXCHANGE_API",
   "availablePairs": "ETHBTC,USDNGN,USDSGD,EURUSD,USDHKD,BACETH,BTCCHF,BTCGBP,BTCJPY,BTCCAD,BTCEUR,USDCAD,BTCNGN,AUDUSD,GBPUSD,USDJPY,LTCBTC,BCHBTC,USDCHF,NZDUSD,XRPBTC",
   "enabledPairs": "ETHBTC",
   "baseCurrencies": "USD,EUR,HKD,AUD,GBP,NZD,JPY,SGD,NGN,CHF,CAD",
   "assetTypes": "SPOT",
   "supportsAutoPairUpdates": true,
   "configCurrencyPairFormat": {
    "uppercase": true
   },
   "requestCurrencyPairFormat": {
    "uppercase": true
   },
   "bankAccounts": [
    {
     "bankName": "",
     "bankAddress": "",
     "accountName": "",
     "accountNumber": "",
     "swiftCode": "",
     "iban": "",
     "supportedCurrencies": ""
    }
   ]
  },
  {
   "name": "LocalBitcoins",
   "enabled": true,
   "verbose": false,
   "websocket": false,
   "useSandbox": false,
   "restPollingDelay": 10,
   "httpTimeout": 15000000000,
   "websocketResponseCheckTimeout": 30000000,
   "websocketResponseMaxLimit": 7000000000,
   "httpUserAgent": "",
   "httpDebugging": false,
   "authenticatedApiSupport": false,
   "authenticatedWebsocketApiSupport": false,
   "apiKey": "Key",
   "apiSecret": "Secret",
   "apiUrl": "NON_DEFAULT_HTTP_LINK_TO_EXCHANGE_API",
   "apiUrlSecondary": "NON_DEFAULT_HTTP_LINK_TO_EXCHANGE_API",
   "proxyAddress": "",
   "websocketUrl": "NON_DEFAULT_HTTP_LINK_TO_WEBSOCKET_EXCHANGE_API",
   "availablePairs": "BTCEGP,BTCBOB,BTCSAR,BTCIRR,BTCPHP,BTCKES,BTCMWK,BTCPKR,BTCRON,BTCUAH,BTCTHB,BTCXOF,BTCQAR,BTCCNY,BTCBDT,BTCJPY,BTCVND,BTCGTQ,BTCHKD,BTCCOP,BTCGHS,BTCBGN,BTCTRY,BTCILS,BTCRSD,BTCVES,BTCXAF,BTCUYU,BTCINR,BTCUSD,BTCBAM,BTCMYR,BTCNZD,BTCCLP,BTCPAB,BTCIDR,BTCCRC,BTCOMR,BTCBYN,BTCHRK,BTCNGN,BTCCAD,BTCCZK,BTCKRW,BTCMAD,BTCLKR,BTCTZS,BTCZMW,BTCXRP,BTCMXN,BTCLTC,BTCDOP,BTCNOK,BTCETH,BTCHUF,BTCUGX,BTCDKK,BTCSGD,BTCTTD,BTCARS,BTCKZT,BTCAUD,BTCETB,BTCGBP,BTCCHF,BTCEUR,BTCTWD,BTCSZL,BTCKWD,BTCSEK,BTCPLN,BTCGEL,BTCPEN,BTCAED,BTCRWF,BTCRUB,BTCZAR,BTCBRL",
   "enabledPairs": "BTCARS,BTCAUD,BTCBRL,BTCCAD,BTCCHF,BTCCZK,BTCDKK,BTCEUR,BTCGBP,BTCHKD,BTCILS,BTCINR,BTCMXN,BTCNOK,BTCNZD,BTCPLN,BTCRUB,BTCSEK,BTCSGD,BTCTHB,BTCUSD,BTCZAR",
   "baseCurrencies": "ARS,AUD,BRL,CAD,CHF,CZK,DKK,EUR,GBP,HKD,ILS,INR,MXN,NOK,NZD,PLN,RUB,SEK,SGD,THB,USD,ZAR",
   "assetTypes": "SPOT",
   "supportsAutoPairUpdates": true,
   "configCurrencyPairFormat": {
    "uppercase": true
   },
   "requestCurrencyPairFormat": {
    "uppercase": true
   },
   "bankAccounts": [
    {
     "bankName": "",
     "bankAddress": "",
     "accountName": "",
     "accountNumber": "",
     "swiftCode": "",
     "iban": "",
     "supportedCurrencies": ""
    }
   ]
  },
  {
   "name": "OKCOIN International",
   "enabled": true,
   "verbose": false,
   "websocket": true,
   "useSandbox": false,
   "restPollingDelay": 10,
   "httpTimeout": 15000000000,
   "websocketResponseCheckTimeout": 30000000,
   "websocketResponseMaxLimit": 7000000000,
   "httpUserAgent": "",
   "httpDebugging": false,
   "authenticatedApiSupport": false,
   "authenticatedWebsocketApiSupport": false,
   "apiKey": "Key",
   "apiSecret": "Secret",
   "apiUrl": "NON_DEFAULT_HTTP_LINK_TO_EXCHANGE_API",
   "apiUrlSecondary": "NON_DEFAULT_HTTP_LINK_TO_EXCHANGE_API",
   "proxyAddress": "",
   "websocketUrl": "NON_DEFAULT_HTTP_LINK_TO_WEBSOCKET_EXCHANGE_API",
   "availablePairs": "BTC_USD,LTC_USD,ETH_USD,ETC_USD,TUSD_USD,USDT_USD,ZEC_USD,ADA_USD,XLM_USD,ZRX_USD,XRP_USD,BAT_USD,PAX_USD,GUSD_USD,USDC_USD,BCH_USD,BSV_USD,TRX_USD,GRIN_USD,DCR_USD,EOS_USD,BTC_TUSD,BTC_USDT,BTC_PAX,BTC_GUSD,BTC_USDC",
   "enabledPairs": "BTC_USD",
   "baseCurrencies": "USD",
   "assetTypes": "SPOT",
   "supportsAutoPairUpdates": true,
   "configCurrencyPairFormat": {
    "uppercase": true,
    "delimiter": "_"
   },
   "requestCurrencyPairFormat": {
    "uppercase": false,
    "delimiter": "_"
   },
   "bankAccounts": [
    {
     "bankName": "",
     "bankAddress": "",
     "accountName": "",
     "accountNumber": "",
     "swiftCode": "",
     "iban": "",
     "supportedCurrencies": ""
    }
   ]
  },
  {
   "name": "OKEX",
   "enabled": true,
   "verbose": false,
   "websocket": false,
   "useSandbox": false,
   "restPollingDelay": 10,
   "httpTimeout": 15000000000,
   "websocketResponseCheckTimeout": 30000000,
   "websocketResponseMaxLimit": 7000000000,
   "httpUserAgent": "",
   "httpDebugging": false,
   "authenticatedApiSupport": false,
   "authenticatedWebsocketApiSupport": false,
   "apiKey": "Key",
   "apiSecret": "Secret",
   "apiUrl": "NON_DEFAULT_HTTP_LINK_TO_EXCHANGE_API",
   "apiUrlSecondary": "NON_DEFAULT_HTTP_LINK_TO_EXCHANGE_API",
   "proxyAddress": "",
   "websocketUrl": "NON_DEFAULT_HTTP_LINK_TO_WEBSOCKET_EXCHANGE_API",
   "availablePairs": "DASH_BTC,CTXC_BTC,ZIL_BTC,YOU_BTC,LBA_BTC,LSK_BTC,CAI_BTC,AE_BTC,SC_BTC,KAN_BTC,WIN_BTC,DCR_BTC,WAVES_BTC,ORS_BTC,NXT_BTC,ARDR_BTC,XAS_BTC,CVT_BTC,EGT_BTC,ZCO_BTC,LET_BTC,HPB_BTC,ADA_BTC,HYC_BTC,VITE_BTC,ABL_BTC,PAX_BTC,TUSD_BTC,USDC_BTC,GUSD_BTC,BCH_BTC,BSV_BTC,BTT_BTC,ATOM_BTC,BLOC_BTC,XRP_BTC,LRC_BTC,NULS_BTC,MCO_BTC,ELF_BTC,ZEC_BTC,CMT_BTC,ITC_BTC,SBTC_BTC,EDO_BTC,BCX_BTC,NEO_BTC,GAS_BTC,HC_BTC,QTUM_BTC,IOTA_BTC,XUC_BTC,EOS_BTC,SNT_BTC,OMG_BTC,LTC_BTC,ETH_BTC,ETC_BTC,BCD_BTC,BTG_BTC,ACT_BTC,PAY_BTC,BTM_BTC,DGD_BTC,GNT_BTC,LINK_BTC,WTC_BTC,ZRX_BTC,BNT_BTC,CVC_BTC,MANA_BTC,KNC_BTC,GNX_BTC,ICX_BTC,XEM_BTC,ARK_BTC,YOYO_BTC,FUN_BTC,ACE_BTC,TRX_BTC,DGB_BTC,SWFTC_BTC,XMR_BTC,XLM_BTC,KCASH_BTC,MDT_BTC,NAS_BTC,UGC_BTC,DPY_BTC,SSC_BTC,AAC_BTC,VIB_BTC,QUN_BTC,INT_BTC,IOST_BTC,INS_BTC,MOF_BTC,TCT_BTC,STC_BTC,THETA_BTC,PST_BTC,SNC_BTC,MKR_BTC,LIGHT_BTC,TRUE_BTC,OF_BTC,SOC_BTC,ZEN_BTC,HMC_BTC,ZIP_BTC,NANO_BTC,CIC_BTC,GTO_BTC,CHAT_BTC,INSUR_BTC,R_BTC,BEC_BTC,MITH_BTC,ABT_BTC,BKX_BTC,RFR_BTC,TRIO_BTC,DADI_BTC,ONT_BTC,OKB_BTC,CTXC_ETH,ZIL_ETH,YOU_ETH,LBA_ETH,LSK_ETH,CAI_ETH,SC_ETH,AE_ETH,KAN_ETH,WIN_ETH,DCR_ETH,WAVES_ETH,ORS_ETH,MVP_ETH,EGT_ETH,ZCO_ETH,LET_ETH,HPB_ETH,SDA_ETH,ADA_ETH,HYC_ETH,VITE_ETH,ABL_ETH,BTT_ETH,ATOM_ETH,ELF_ETH,LTC_ETH,CMT_ETH,ITC_ETH,PRA_ETH,EDO_ETH,LRC_ETH,NULS_ETH,MCO_ETH,STORJ_ETH,SNT_ETH,PAY_ETH,DGD_ETH,GNT_ETH,ACT_ETH,BTM_ETH,EOS_ETH,OMG_ETH,DASH_ETH,XRP_ETH,ZEC_ETH,NEO_ETH,GAS_ETH,HC_ETH,QTUM_ETH,IOTA_ETH,XUC_ETH,ETC_ETH,LINK_ETH,WTC_ETH,ZRX_ETH,BNT_ETH,CVC_ETH,MANA_ETH,GNX_ETH,ICX_ETH,XEM_ETH,ARK_ETH,YOYO_ETH,TRX_ETH,DGB_ETH,PPT_ETH,SWFTC_ETH,XMR_ETH,XLM_ETH,KCASH_ETH,MDT_ETH,NAS_ETH,RNT_ETH,UGC_ETH,DPY_ETH,SSC_ETH,AAC_ETH,FAIR_ETH,RCT_ETH,VIB_ETH,TOPC_ETH,QUN_ETH,INT_ETH,IOST_ETH,INS_ETH,MOF_ETH,REF_ETH,THETA_ETH,PST_ETH,SNC_ETH,MKR_ETH,LIGHT_ETH,TRUE_ETH,OF_ETH,SOC_ETH,ZEN_ETH,HMC_ETH,ZIP_ETH,NANO_ETH,CIC_ETH,GTO_ETH,INSUR_ETH,R_ETH,UCT_ETH,BEC_ETH,MITH_ETH,ABT_ETH,BKX_ETH,AUTO_ETH,RFR_ETH,TRIO_ETH,TRA_ETH,DADI_ETH,ONT_ETH,OKB_ETH,CTXC_USDT,ZIL_USDT,YOU_OKB,YOU_USDT,LBA_OKB,LBA_USDT,CAI_OKB,LSK_USDT,CAI_USDT,AE_OKB,SC_OKB,KAN_OKB,WIN_OKB,SC_USDT,AE_USDT,KAN_USDT,WIN_USDT,ORS_OKB,DCR_OKB,DCR_USDT,WAVES_OKB,WAVES_USDT,ORS_USDT,MVP_USDT,NAS_OKB,XAS_OKB,ZCO_OKB,EGT_OKB,XAS_USDT,CVT_USDT,EGT_USDT,LET_OKB,LET_USDT,HPB_OKB,HPB_USDT,SDA_OKB,ADA_OKB,ADA_USDT,HYC_USDT,VITE_OKB,TRX_OKB,PAX_USDT,TUSD_USDT,USDC_USDT,GUSD_USDT,BCH_USDT,BSV_USDT,BTT_USDT,BLOC_OKB,BLOC_USDT,ATOM_USDT,ELF_USDT,DASH_USDT,LRC_USDT,NULS_USDT,MCO_USDT,BTG_USDT,DASH_OKB,XRP_USDT,ZEC_USDT,NEO_USDT,GAS_USDT,HC_USDT,QTUM_USDT,IOTA_USDT,BTC_USDT,BCD_USDT,XUC_USDT,CMT_USDT,ITC_USDT,PRA_USDT,EDO_USDT,ETH_USDT,LTC_USDT,ETC_USDT,EOS_USDT,OMG_USDT,ACT_USDT,BTM_USDT,STORJ_USDT,PAY_USDT,DGD_USDT,GNT_USDT,SNT_USDT,LINK_USDT,WTC_USDT,ZRX_USDT,BNT_USDT,CVC_USDT,MANA_USDT,KNC_USDT,ICX_USDT,XEM_USDT,ARK_USDT,YOYO_USDT,AST_USDT,TRX_USDT,MDA_USDT,DGB_USDT,PPT_USDT,SWFTC_USDT,XMR_USDT,XLM_USDT,KCASH_USDT,MDT_USDT,NAS_USDT,RNT_USDT,UGC_USDT,DPY_USDT,SSC_USDT,AAC_USDT,FAIR_USDT,UBTC_USDT,SHOW_USDT,VIB_USDT,MOT_USDT,UTK_USDT,TOPC_USDT,QUN_USDT,INT_USDT,IPC_USDT,IOST_USDT,INS_USDT,YEE_USDT,MOF_USDT,TCT_USDT,STC_USDT,THETA_USDT,PST_USDT,MKR_USDT,LIGHT_USDT,TRUE_USDT,OF_USDT,SOC_USDT,ZEN_USDT,HMC_USDT,ZIP_USDT,NANO_USDT,CIC_USDT,GTO_USDT,CHAT_USDT,INSUR_USDT,R_USDT,BEC_USDT,MITH_USDT,ABT_USDT,BKX_USDT,RFR_USDT,TRIO_USDT,DADI_USDT,ONT_USDT,OKB_USDT,NEO_OKB,LTC_OKB,ETC_OKB,XRP_OKB,ZEC_OKB,QTUM_OKB,IOTA_OKB,EOS_OKB",
   "enabledPairs": "ltc_btc",
   "baseCurrencies": "USD",
   "assetTypes": "SPOT",
   "supportsAutoPairUpdates": true,
   "configCurrencyPairFormat": {
    "uppercase": true,
    "delimiter": "_"
   },
   "requestCurrencyPairFormat": {
    "uppercase": false,
    "delimiter": "_"
   },
   "bankAccounts": [
    {
     "bankName": "",
     "bankAddress": "",
     "accountName": "",
     "accountNumber": "",
     "swiftCode": "",
     "iban": "",
     "supportedCurrencies": ""
    }
   ]
  },
  {
   "name": "Poloniex",
   "enabled": true,
   "verbose": false,
   "websocket": false,
   "useSandbox": false,
   "restPollingDelay": 10,
   "httpTimeout": 15000000000,
   "websocketResponseCheckTimeout": 30000000,
   "websocketResponseMaxLimit": 7000000000,
   "httpUserAgent": "",
   "httpDebugging": false,
   "authenticatedApiSupport": false,
   "authenticatedWebsocketApiSupport": false,
   "apiKey": "Key",
   "apiSecret": "Secret",
   "apiUrl": "NON_DEFAULT_HTTP_LINK_TO_EXCHANGE_API",
   "apiUrlSecondary": "NON_DEFAULT_HTTP_LINK_TO_EXCHANGE_API",
   "proxyAddress": "",
   "websocketUrl": "NON_DEFAULT_HTTP_LINK_TO_WEBSOCKET_EXCHANGE_API",
   "availablePairs": "USDT_SC,BTC_DASH,BTC_XCP,BTC_ETH,ETH_GNT,BTC_ZRX,USDT_SNT,BTC_BTS,BTC_GAME,BTC_OMNI,ETH_BAT,ETH_LOOM,USDT_MANA,ETH_ETC,USDT_BCH,BTC_SNT,BTC_MANA,USDC_LTC,BTC_DOGE,USDT_BTC,ETH_STEEM,ETH_CVC,BTC_KNC,BTC_FOAM,BTC_BURST,BTC_XMR,USDT_LTC,USDT_ETC,ETH_EOS,USDT_BNT,BTC_ETC,ETH_ZEC,BTC_CLAM,BTC_VTC,BTC_DCR,XMR_ZEC,BTC_NAV,BTC_LBC,BTC_BNT,USDC_FOAM,BTC_GRIN,BTC_SYS,BTC_XEM,XMR_BCN,USDT_ETH,BTC_STRAT,USDC_DOGE,BTC_BAT,USDT_GNT,USDC_ETH,USDT_ZRX,BTC_STEEM,USDT_DASH,ETH_REP,USDC_ATOM,BTC_BCHABC,BTC_NXT,BTC_PPC,BTC_STR,BTC_VIA,USDT_REP,BTC_CVC,USDT_STR,XMR_LTC,BTC_SBD,USDC_BCHSV,ETH_BCH,BTC_BCHSV,USDT_XMR,ETH_KNC,USDC_USDT,USDC_STR,BTC_REP,BTC_BCH,USDT_BAT,XMR_DASH,XMR_MAID,XMR_NXT,BTC_FCT,USDC_XMR,BTC_PASC,USDC_BTC,BTC_ZEC,BTC_EOS,USDT_EOS,USDT_LSK,USDC_ZEC,BTC_BCN,BTC_HUC,BTC_LOOM,USDC_XRP,BTC_DGB,ETH_OMG,BTC_STORJ,USDT_KNC,ETH_MANA,USDC_GRIN,USDC_BCHABC,USDT_NXT,USDT_XRP,BTC_LSK,ETH_LSK,BTC_GAS,ETH_QTUM,BTC_LTC,ETH_ZRX,BTC_POLY,BTC_MAID,BTC_SC,ETH_GAS,ETH_BNT,USDT_ZEC,ETH_SNT,BTC_XPM,BTC_XRP,USDT_LOOM,BTC_QTUM,USDT_QTUM,BTC_LPT,USDC_BCH,USDT_ATOM,BTC_ATOM,BTC_NMC,BTC_ARDR,BTC_GNT,BTC_OMG,USDT_DOGE,BTC_NMR",
   "enabledPairs": "BTC_LTC,BTC_ETH,BTC_DOGE,BTC_DASH,BTC_XRP",
   "baseCurrencies": "USD",
   "assetTypes": "SPOT",
   "supportsAutoPairUpdates": true,
   "configCurrencyPairFormat": {
    "uppercase": true,
    "delimiter": "_"
   },
   "requestCurrencyPairFormat": {
    "uppercase": true,
    "delimiter": "_"
   },
   "bankAccounts": [
    {
     "bankName": "",
     "bankAddress": "",
     "accountName": "",
     "accountNumber": "",
     "swiftCode": "",
     "iban": "",
     "supportedCurrencies": ""
    }
   ]
  },
  {
   "name": "Yobit",
   "enabled": true,
   "verbose": false,
   "websocket": false,
   "useSandbox": false,
   "restPollingDelay": 10,
   "httpTimeout": 15000000000,
   "websocketResponseCheckTimeout": 30000000,
   "websocketResponseMaxLimit": 7000000000,
   "httpUserAgent": "",
   "httpDebugging": false,
   "authenticatedApiSupport": false,
   "authenticatedWebsocketApiSupport": false,
   "apiKey": "Key",
   "apiSecret": "Secret",
   "apiUrl": "NON_DEFAULT_HTTP_LINK_TO_EXCHANGE_API",
   "apiUrlSecondary": "NON_DEFAULT_HTTP_LINK_TO_EXCHANGE_API",
   "proxyAddress": "",
   "websocketUrl": "NON_DEFAULT_HTTP_LINK_TO_WEBSOCKET_EXCHANGE_API",
   "availablePairs": "DASH_BTC,WAVES_BTC,LSK_BTC,LIZA_BTC,BCC_BTC,ETH_BTC,LTC_BTC,TRX_BTC,DOGE_BTC,VNTX_BTC,SW_BTC,ZEC_BTC,DASH_ETH,WAVES_ETH,LSK_ETH,LIZA_ETH,BCC_ETH,LTC_ETH,TRX_ETH,DOGE_ETH,VNTX_ETH,SW_ETH,ZEC_ETH,DASH_DOGE,WAVES_DOGE,LSK_DOGE,LIZA_DOGE,BCC_DOGE,LTC_DOGE,TRX_DOGE,VNTX_DOGE,SW_DOGE,ZEC_DOGE,DASH_USD,WAVES_USD,LSK_USD,LIZA_USD,BCC_USD,LTC_USD,TRX_USD,VNTX_USD,SW_USD,ZEC_USD,ETH_USD,BTC_USD,DASH_RUR,WAVES_BTC,WAVES_RUR,LSK_RUR,LIZA_RUR,BCC_RUR,LTC_RUR,TRX_RUR,VNTX_RUR,SW_RUR,ETH_RUR,ZEC_RUR",
   "enabledPairs": "LTC_BTC,ETH_BTC,BTC_USD,DASH_BTC",
   "baseCurrencies": "USD",
   "assetTypes": "SPOT",
   "supportsAutoPairUpdates": false,
   "pairsLastUpdated": 1557980263,
   "configCurrencyPairFormat": {
    "uppercase": true,
    "delimiter": "_"
   },
   "requestCurrencyPairFormat": {
    "uppercase": false,
    "delimiter": "_",
    "separator": "-"
   },
   "bankAccounts": [
    {
     "bankName": "",
     "bankAddress": "",
     "accountName": "",
     "accountNumber": "",
     "swiftCode": "",
     "iban": "",
     "supportedCurrencies": ""
    }
   ]
  },
  {
   "name": "ZB",
   "enabled": true,
   "verbose": false,
   "websocket": false,
   "useSandbox": false,
   "restPollingDelay": 10,
   "httpTimeout": 15000000000,
   "websocketResponseCheckTimeout": 30000000,
   "websocketResponseMaxLimit": 7000000000,
   "httpUserAgent": "",
   "httpDebugging": false,
   "authenticatedApiSupport": false,
   "authenticatedWebsocketApiSupport": false,
   "apiKey": "Key",
   "apiSecret": "Secret",
   "apiUrl": "NON_DEFAULT_HTTP_LINK_TO_EXCHANGE_API",
   "apiUrlSecondary": "NON_DEFAULT_HTTP_LINK_TO_EXCHANGE_API",
   "proxyAddress": "",
   "websocketUrl": "NON_DEFAULT_HTTP_LINK_TO_WEBSOCKET_EXCHANGE_API",
   "availablePairs": "BTH_QC,QUN_BTC,NEO_BTC,DOGE_BTC,CHAT_BTC,BCD_USDT,HC_USDT,ETH_PAX,TRUE_QC,XRP_USDT,EOSDAC_USDT,MCO_BTC,SAFE_USDT,MCO_QC,BTC_QC,SBTC_QC,SNT_USDT,TRX_USDT,SUB_BTC,ETC_USDT,ETH_BTC,VSYS_QC,KNC_BTC,PDX_USDT,1ST_BTC,ICX_QC,XUC_QC,BITE_BTC,AE_USDT,KAN_USDT,HC_QC,XRP_BTC,HPY_QC,CDC_BTC,BTH_BTC,SLT_QC,NEO_QC,UBTC_USDT,ENT_QC,XTZ_USDT,MTL_BTC,ETC_BTC,PAX_QC,TOPC_USDT,AE_BTC,BCW_QC,SBTC_USDT,EOSDAC_QC,ZRX_USDT,BTS_USDT,BITCNY_QC,EPC_QC,BCX_BTC,HPY_BTC,MCO_USDT,ETC_QC,LTC_USDT,XEM_USDT,HLC_QC,PAX_USDT,CDC_QC,EOS_USDT,GRAM_BTC,VSYS_BTC,BTS_QC,EDO_QC,XWC_BTC,LBTC_BTC,TUSD_USDT,ETH_USDT,EOS_QC,DDM_QC,SLT_USDT,BCHABC_USDT,BTN_QC,SBTC_BTC,BCX_QC,HLC_USDT,TRX_QC,XLM_USDT,HOTC_USDT,UBTC_QC,XWC_USDT,XLM_QC,1ST_QC,BTC_PAX,TOPC_QC,GRAM_QC,DASH_BTC,BTM_BTC,EPC_BTC,ZB_QC,BCW_BTC,EDO_BTC,SNT_QC,MANA_BTC,BDS_QC,XWC_QC,HSR_BTC,ETH_QC,QTUM_USDT,BCHSV_QC,MANA_USDT,ADA_USDT,BTM_USDT,BCD_QC,RCN_BTC,BTP_BTC,RCN_USDT,QTUM_BTC,BTP_USDT,EOS_BTC,HSR_USDT,AAA_QC,TV_BTC,USDT_QC,BAT_USDT,TV_QC,HSR_QC,QUN_USDT,LTC_BTC,DDM_USDT,DASH_QC,DDM_BTC,BTS_BTC,KNC_USDT,SNT_BTC,BTP_QC,MITH_USDT,OMG_QC,OMG_USDT,PDX_QC,CHAT_QC,INK_QC,SUB_USDT,EOSDAC_BTC,KAN_QC,MANA_QC,BAT_QC,XUC_BTC,TRUE_BTC,XLM_BTC,ZRX_QC,DOGE_QC,KAN_BTC,SLT_BTC,MTL_QC,CDC_USDT,GRAM_USDT,GNT_USDT,GNT_BTC,XEM_BTC,ZB_BTC,ETC_PAX,BDS_BTC,INK_BTC,ZRX_BTC,TV_USDT,CHAT_USDT,LBTC_QC,ADA_QC,GRIN_USDT,TOPC_BTC,QTUM_QC,MTL_USDT,TRX_BTC,SUB_QC,FUN_BTC,LTC_PAX,FUN_USDT,BRC_USDT,AE_QC,MITH_QC,ICX_USDT,VSYS_ZB,ENT_USDT,NEO_USDT,TRUE_USDT,MITH_BTC,KNC_QC,BRC_QC,DOGE_USDT,SAFE_BTC,SAFE_QC,1ST_USDT,HOTC_QC,HLC_BTC,ENT_BTC,HC_BTC,BCD_BTC,BCX_USDT,BCW_USDT,PDX_BTC,BTM_QC,ICX_BTC,UBTC_BTC,ADA_BTC,EDO_USDT,BTN_BTC,BRC_BTC,BCHABC_QC,GRIN_QC,BTH_USDT,XEM_QC,OMG_BTC,RCN_QC,BTC_USDT,INK_USDT,LBTC_USDT,FUN_QC,BCHSV_USDT,XRP_QC,QUN_QC,BTN_USDT,BAT_BTC,HPY_USDT,LTC_QC,ZB_USDT,HOTC_BTC,DASH_USDT,GNT_QC",
   "enabledPairs": "BTC_USDT,ETH_USDT",
   "baseCurrencies": "USD",
   "assetTypes": "SPOT",
   "supportsAutoPairUpdates": true,
   "configCurrencyPairFormat": {
    "uppercase": true,
    "delimiter": "_"
   },
   "requestCurrencyPairFormat": {
    "uppercase": false,
    "delimiter": "_"
   },
   "bankAccounts": [
    {
     "bankName": "",
     "bankAddress": "",
     "accountName": "",
     "accountNumber": "",
     "swiftCode": "",
     "iban": "",
     "supportedCurrencies": ""
    }
   ]
  },
  {
   "name": "Bitmex",
   "enabled": true,
   "verbose": false,
   "websocket": false,
   "useSandbox": false,
   "restPollingDelay": 10,
   "httpTimeout": 15000000000,
<<<<<<< HEAD
=======
   "websocketResponseCheckTimeout": 30000000,
   "websocketResponseMaxLimit": 7000000000,
>>>>>>> 2078ba90
   "httpUserAgent": "",
   "httpDebugging": false,
   "authenticatedApiSupport": false,
   "authenticatedWebsocketApiSupport": false,
   "apiKey": "Key",
   "apiSecret": "Secret",
   "apiUrl": "NON_DEFAULT_HTTP_LINK_TO_EXCHANGE_API",
   "apiUrlSecondary": "NON_DEFAULT_HTTP_LINK_TO_EXCHANGE_API",
   "proxyAddress": "",
   "websocketUrl": "NON_DEFAULT_HTTP_LINK_TO_WEBSOCKET_EXCHANGE_API",
   "availablePairs": "XRPU19,BCHU19,ADAU19,ADAU19,TRXU19,XBTUSD,XBT7D_U105,XBT7D_D95,XBTU19,XBTZ19,ETHUSD,ETHU19,LTCU19",
   "enabledPairs": "XBTUSD",
   "baseCurrencies": "USD",
   "assetTypes": "SPOT",
   "supportsAutoPairUpdates": true,
   "configCurrencyPairFormat": {
    "uppercase": true
   },
   "requestCurrencyPairFormat": {
    "uppercase": true
   },
   "bankAccounts": [
    {
     "bankName": "",
     "bankAddress": "",
     "accountName": "",
     "accountNumber": "",
     "swiftCode": "",
     "iban": "",
     "supportedCurrencies": ""
    }
   ]
  }
 ],
 "bankAccounts": [
  {
   "enabled": true,
   "bankName": "test",
   "bankAddress": "test",
   "accountName": "TestAccount",
   "accountNumber": "0234",
   "swiftCode": "91272837",
   "iban": "98218738671897",
   "supportedCurrencies": "USD",
   "supportedExchanges": "ANX,Kraken"
  }
 ],
 "connectionMonitor": {
  "preferredDNSList": [
   "8.8.8.8",
   "8.8.4.4",
   "1.1.1.1",
   "1.0.0.1"
  ],
  "preferredDomainList": [
   "www.google.com",
   "www.cloudflare.com",
   "www.facebook.com"
  ],
  "checkInterval": 1000000000
 },
 "fiatDispayCurrency": ""
}<|MERGE_RESOLUTION|>--- conflicted
+++ resolved
@@ -1339,11 +1339,8 @@
    "useSandbox": false,
    "restPollingDelay": 10,
    "httpTimeout": 15000000000,
-<<<<<<< HEAD
-=======
-   "websocketResponseCheckTimeout": 30000000,
-   "websocketResponseMaxLimit": 7000000000,
->>>>>>> 2078ba90
+   "websocketResponseCheckTimeout": 30000000,
+   "websocketResponseMaxLimit": 7000000000,
    "httpUserAgent": "",
    "httpDebugging": false,
    "authenticatedApiSupport": false,
