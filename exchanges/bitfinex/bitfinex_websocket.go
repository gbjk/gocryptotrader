--- conflicted
+++ resolved
@@ -145,25 +145,6 @@
 			if !ok {
 				return errors.New("unable to type assert channel")
 			}
-<<<<<<< HEAD
-			if symbol, ok := d["symbol"].(string); ok {
-				if err := b.WsAddSubscriptionChannel(int(chanID), channel, symbol); err != nil {
-					return err
-				}
-			} else if key, ok := d["key"].(string); ok {
-				// Capture trading subscriptions
-				if contents := strings.Split(key, ":"); len(contents) > 3 {
-					// Edge case to parse margin strings.
-					// map[chanId:139136 channel:candles event:subscribed key:trade:1m:tXAUTF0:USTF0]
-					if contents[2][0] == 't' {
-						key = contents[2] + ":" + contents[3]
-					}
-				}
-				if err := b.WsAddSubscriptionChannel(int(chanID), channel, key); err != nil {
-					return err
-				}
-			}
-=======
 			symbol, ok := d["symbol"].(string)
 			if !ok {
 				key, ok := d["key"].(string)
@@ -183,7 +164,6 @@
 			if err := b.WsAddSubscriptionChannel(int(chanID), channel, symbol); err != nil {
 				return err
 			}
->>>>>>> f8f81155
 		case "unsubscribed":
 			chanID, ok := d["chanId"].(float64)
 			if !ok {
@@ -209,11 +189,7 @@
 		var chanID int
 		if f, ok := d[0].(float64); !ok {
 			return common.GetTypeAssertError("float64", d[0], "chanID")
-<<<<<<< HEAD
-		} else {
-=======
 		} else { //nolint:revive // using lexical variable requires else statement
->>>>>>> f8f81155
 			chanID = int(f)
 		}
 
@@ -370,7 +346,6 @@
 				var wallet WsWallet
 				if wallet.Type, ok = data[0].(string); !ok {
 					return errors.New("unable to type assert wallet snapshot type")
-<<<<<<< HEAD
 				}
 				if wallet.Currency, ok = data[1].(string); !ok {
 					return errors.New("unable to type assert wallet snapshot currency")
@@ -381,18 +356,6 @@
 				if wallet.UnsettledInterest, ok = data[3].(float64); !ok {
 					return errors.New("unable to type assert wallet snapshot unsettled interest")
 				}
-=======
-				}
-				if wallet.Currency, ok = data[1].(string); !ok {
-					return errors.New("unable to type assert wallet snapshot currency")
-				}
-				if wallet.Balance, ok = data[2].(float64); !ok {
-					return errors.New("unable to type assert wallet snapshot balance")
-				}
-				if wallet.UnsettledInterest, ok = data[3].(float64); !ok {
-					return errors.New("unable to type assert wallet snapshot unsettled interest")
-				}
->>>>>>> f8f81155
 				if data[4] != nil {
 					if wallet.BalanceAvailable, ok = data[4].(float64); !ok {
 						return errors.New("unable to type assert wallet snapshot balance available")
@@ -497,7 +460,6 @@
 				wsFundingTrade.Period = int64(period)
 				wsFundingTrade.Maker = data[7] != nil
 				b.Websocket.DataHandler <- wsFundingTrade
-<<<<<<< HEAD
 			}
 		default:
 			b.Websocket.DataHandler <- stream.UnhandledMessageWarning{
@@ -536,14 +498,14 @@
 	var token int
 	if f, ok := d[2].(float64); !ok {
 		return common.GetTypeAssertError("float64", d[2], "checksum")
-	} else {
+	} else { //nolint:revive // using lexical variable requires else statement
 		token = int(f)
 	}
 
 	var seqNo int64
 	if f, ok := d[3].(float64); !ok {
 		return common.GetTypeAssertError("float64", d[3], "seqNo")
-	} else {
+	} else { //nolint:revive // using lexical variable requires else statement
 		seqNo = int64(f)
 	}
 
@@ -639,166 +601,14 @@
 				ID:     int64(id),
 				Price:  pricePeriod,
 				Amount: amountRate})
-=======
-			}
-		default:
-			b.Websocket.DataHandler <- stream.UnhandledMessageWarning{
-				Message: b.Name + stream.UnhandledMessage + string(respRaw),
-			}
-			return nil
-		}
-	}
-	return nil
-}
-
-func (b *Bitfinex) handleWSChannelUpdate(c *stream.ChannelSubscription, chanID int, eventType string, d []interface{}) error {
-	if eventType == wsChecksum {
-		return b.handleWSChecksum(chanID, d)
-	}
-
-	if eventType == wsHeartbeat {
-		return nil
-	}
-
-	switch c.Channel {
-	case wsBook:
-		return b.handleWSBookUpdate(c, chanID, d)
-	case wsCandles:
-		return b.handleWSCandleUpdate(c, d)
-	case wsTicker:
-		return b.handleWSTickerUpdate(c, d)
-	case wsTrades:
-		return b.handleWSTradesUpdate(c, eventType, d)
-	}
-
-	return fmt.Errorf("%s unhandled channel update: %s", b.Name, c.Channel)
-}
-
-func (b *Bitfinex) handleWSChecksum(chanID int, d []interface{}) error {
-	var token int
-	if f, ok := d[2].(float64); !ok {
-		return common.GetTypeAssertError("float64", d[2], "checksum")
-	} else { //nolint:revive // using lexical variable requires else statement
-		token = int(f)
-	}
-
-	var seqNo int64
-	if f, ok := d[3].(float64); !ok {
-		return common.GetTypeAssertError("float64", d[3], "seqNo")
-	} else { //nolint:revive // using lexical variable requires else statement
-		seqNo = int64(f)
-	}
-
-	cMtx.Lock()
-	checksumStore[chanID] = &checksum{
-		Token:    token,
-		Sequence: seqNo,
-	}
-	cMtx.Unlock()
-	return nil
-}
-
-func (b *Bitfinex) handleWSBookUpdate(c *stream.ChannelSubscription, chanID int, d []interface{}) error {
-	var newOrderbook []WebsocketBook
-	obSnapBundle, ok := d[1].([]interface{})
-	if !ok {
-		return errors.New("orderbook interface cast failed")
-	}
-	if len(obSnapBundle) == 0 {
-		return errors.New("no data within orderbook snapshot")
-	}
-
-	sequenceNo, ok := d[2].(float64)
-	if !ok {
-		return errors.New("type assertion failure")
-	}
-
-	var fundingRate bool
-	switch id := obSnapBundle[0].(type) {
-	case []interface{}:
-		for i := range obSnapBundle {
-			data, ok := obSnapBundle[i].([]interface{})
-			if !ok {
-				return errors.New("type assertion failed for orderbok item data")
-			}
-			id, okAssert := data[0].(float64)
-			if !okAssert {
-				return errors.New("type assertion failed for orderbook id data")
-			}
-			pricePeriod, okAssert := data[1].(float64)
-			if !okAssert {
-				return errors.New("type assertion failed for orderbook price data")
-			}
-			rateAmount, okAssert := data[2].(float64)
-			if !okAssert {
-				return errors.New("type assertion failed for orderbook rate data")
-			}
-			if len(data) == 4 {
-				fundingRate = true
-				amount, okFunding := data[3].(float64)
-				if !okFunding {
-					return errors.New("type assertion failed for orderbook funding data")
-				}
-				newOrderbook = append(newOrderbook, WebsocketBook{
-					ID:     int64(id),
-					Period: int64(pricePeriod),
-					Price:  rateAmount,
-					Amount: amount})
-			} else {
-				newOrderbook = append(newOrderbook, WebsocketBook{
-					ID:     int64(id),
-					Price:  pricePeriod,
-					Amount: rateAmount})
-			}
-		}
-		if err := b.WsInsertSnapshot(c.Currency, c.Asset, newOrderbook, fundingRate); err != nil {
-			return fmt.Errorf("inserting snapshot error: %s",
-				err)
-		}
-	case float64:
-		pricePeriod, okSnap := obSnapBundle[1].(float64)
-		if !okSnap {
-			return errors.New("type assertion failed for orderbook price snapshot data")
-		}
-		amountRate, okSnap := obSnapBundle[2].(float64)
-		if !okSnap {
-			return errors.New("type assertion failed for orderbook amount snapshot data")
-		}
-		if len(obSnapBundle) == 4 {
-			fundingRate = true
-			var amount float64
-			amount, okSnap = obSnapBundle[3].(float64)
-			if !okSnap {
-				return errors.New("type assertion failed for orderbook amount snapshot data")
-			}
-			newOrderbook = append(newOrderbook, WebsocketBook{
-				ID:     int64(id),
-				Period: int64(pricePeriod),
-				Price:  amountRate,
-				Amount: amount})
-		} else {
-			newOrderbook = append(newOrderbook, WebsocketBook{
-				ID:     int64(id),
-				Price:  pricePeriod,
-				Amount: amountRate})
 		}
 
 		if err := b.WsUpdateOrderbook(c.Currency, c.Asset, newOrderbook, chanID, int64(sequenceNo), fundingRate); err != nil {
 			return fmt.Errorf("updating orderbook error: %s",
 				err)
->>>>>>> f8f81155
-		}
-	}
-
-<<<<<<< HEAD
-		if err := b.WsUpdateOrderbook(c.Currency, c.Asset, newOrderbook, chanID, int64(sequenceNo), fundingRate); err != nil {
-			return fmt.Errorf("updating orderbook error: %s",
-				err)
-		}
-	}
-
-=======
->>>>>>> f8f81155
+		}
+	}
+
 	return nil
 }
 
@@ -1006,14 +816,8 @@
 			tradeHolder = append(tradeHolder, wsTrade)
 		}
 	case 3:
-<<<<<<< HEAD
-		if eventType != wsFundingTradeUpdate &&
-			eventType != wsTradeExecutionUpdate {
-			return nil
-=======
 		if eventType != wsFundingTradeUpdate && eventType != wsTradeExecutionUpdate {
 			return fmt.Errorf("unhandled WS trade update event: %s", eventType)
->>>>>>> f8f81155
 		}
 		data, ok := d[2].([]interface{})
 		if !ok {
@@ -1153,28 +957,17 @@
 
 func (b *Bitfinex) handleWSPositionSnapshot(d []interface{}) error {
 	snapBundle, ok := d[2].([]interface{})
-<<<<<<< HEAD
-	if !ok || len(snapBundle) == 0 {
-		return nil
-	}
-	if _, ok := snapBundle[0].([]interface{}); !ok {
-=======
 	if !ok {
 		return common.GetTypeAssertError("[]interface{}", d[2], "positionSnapshotBundle")
 	}
 	if len(snapBundle) == 0 {
->>>>>>> f8f81155
 		return nil
 	}
 	snapshot := make([]WebsocketPosition, len(snapBundle))
 	for i := range snapBundle {
 		positionData, ok := snapBundle[i].([]interface{})
 		if !ok {
-<<<<<<< HEAD
-			return errors.New("unable to type assert wsPositionSnapshot positionData")
-=======
 			return common.GetTypeAssertError("[]interface{}", snapBundle[i], "positionSnapshot")
->>>>>>> f8f81155
 		}
 		var position WebsocketPosition
 		if position.Pair, ok = positionData[0].(string); !ok {
@@ -1217,14 +1010,10 @@
 
 func (b *Bitfinex) handleWSPositionUpdate(d []interface{}) error {
 	positionData, ok := d[2].([]interface{})
-<<<<<<< HEAD
-	if !ok || len(positionData) == 0 {
-=======
 	if !ok {
 		return common.GetTypeAssertError("[]interface{}", d[2], "positionUpdate")
 	}
 	if len(positionData) == 0 {
->>>>>>> f8f81155
 		return nil
 	}
 	var position WebsocketPosition
@@ -1266,14 +1055,10 @@
 
 func (b *Bitfinex) handleWSTradeUpdate(d []interface{}, eventType string) error {
 	tradeData, ok := d[2].([]interface{})
-<<<<<<< HEAD
-	if !ok || len(tradeData) <= 4 {
-=======
 	if !ok {
 		return common.GetTypeAssertError("[]interface{}", d[2], "tradeUpdate")
 	}
 	if len(tradeData) <= 4 {
->>>>>>> f8f81155
 		return nil
 	}
 	var tData WebsocketTradeData
@@ -1951,11 +1736,7 @@
 	var c *stream.ChannelSubscription
 	s := b.Websocket.GetSubscriptions()
 	for i := range s {
-<<<<<<< HEAD
-		if strings.EqualFold(s[i].Channel, channel) && s[i].Currency.Equal(pair) {
-=======
 		if strings.EqualFold(s[i].Channel, channel) && s[i].Currency.Equal(pair) && s[i].Asset == assetType {
->>>>>>> f8f81155
 			c = &s[i]
 			break
 		}
@@ -1963,20 +1744,12 @@
 
 	if c == nil {
 		log.Errorf(log.ExchangeSys,
-<<<<<<< HEAD
-			"%s Could not find an existing channel subscription: %s Pair: %s ChannelID: %d\n",
-			b.Name,
-			channel,
-			pair,
-			chanID)
-=======
 			"%s Could not find an existing channel subscription: %s Pair: %s ChannelID: %d Asset: %s\n",
 			b.Name,
 			channel,
 			pair,
 			chanID,
 			assetType)
->>>>>>> f8f81155
 		c = &stream.ChannelSubscription{
 			Channel:  channel,
 			Currency: pair,
@@ -2322,30 +2095,6 @@
 		return assetType, currency.EMPTYPAIR, nil
 	}
 
-<<<<<<< HEAD
-	pairInfo := strings.Split(symbol, ":")
-	switch len(pairInfo) {
-	case 1:
-		newPair := pairInfo[0]
-		if newPair[0] == 'f' {
-			assetType = asset.MarginFunding
-		}
-		symbol = newPair[1:]
-	case 2:
-		assetType = asset.Margin
-		symbol = symbol[1:]
-	default:
-		newPair := pairInfo[2]
-		if newPair[0] == 'f' {
-			assetType = asset.MarginFunding
-		}
-		symbol = newPair[1:]
-	}
-
-	pair, err := currency.NewPairFromString(symbol)
-
-	return assetType, pair, err
-=======
 	switch symbol[0] {
 	case 'f':
 		assetType = asset.MarginFunding
@@ -2376,5 +2125,4 @@
 		return "", fmt.Errorf("subscription key has too many parts for trade types: %v", key)
 	}
 	return strings.Join(parts, ":"), nil
->>>>>>> f8f81155
 }