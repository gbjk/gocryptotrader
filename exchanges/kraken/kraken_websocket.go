package kraken

import (
	"context"
	"encoding/json"
	"errors"
	"fmt"
	"hash/crc32"
	"net/http"
	"strconv"
	"strings"
	"sync"
	"time"

	"github.com/gorilla/websocket"
	"github.com/thrasher-corp/gocryptotrader/common"
	"github.com/thrasher-corp/gocryptotrader/common/convert"
	"github.com/thrasher-corp/gocryptotrader/currency"
	"github.com/thrasher-corp/gocryptotrader/exchanges/asset"
	"github.com/thrasher-corp/gocryptotrader/exchanges/order"
	"github.com/thrasher-corp/gocryptotrader/exchanges/orderbook"
	"github.com/thrasher-corp/gocryptotrader/exchanges/stream"
	"github.com/thrasher-corp/gocryptotrader/exchanges/ticker"
	"github.com/thrasher-corp/gocryptotrader/exchanges/trade"
	"github.com/thrasher-corp/gocryptotrader/log"
)

// List of all websocket channels to subscribe to
const (
	krakenWSURL              = "wss://ws.kraken.com"
	krakenAuthWSURL          = "wss://ws-auth.kraken.com"
	krakenWSSandboxURL       = "wss://sandbox.kraken.com"
	krakenWSSupportedVersion = "1.4.0"
	// WS endpoints
	krakenWsHeartbeat            = "heartbeat"
	krakenWsSystemStatus         = "systemStatus"
	krakenWsSubscribe            = "subscribe"
	krakenWsSubscriptionStatus   = "subscriptionStatus"
	krakenWsUnsubscribe          = "unsubscribe"
	krakenWsTicker               = "ticker"
	krakenWsOHLC                 = "ohlc"
	krakenWsTrade                = "trade"
	krakenWsSpread               = "spread"
	krakenWsOrderbook            = "book"
	krakenWsOwnTrades            = "ownTrades"
	krakenWsOpenOrders           = "openOrders"
	krakenWsAddOrder             = "addOrder"
	krakenWsCancelOrder          = "cancelOrder"
	krakenWsCancelAll            = "cancelAll"
	krakenWsAddOrderStatus       = "addOrderStatus"
	krakenWsCancelOrderStatus    = "cancelOrderStatus"
	krakenWsCancelAllOrderStatus = "cancelAllStatus"
	krakenWsRateLimit            = 50
	krakenWsPingDelay            = time.Second * 27
	krakenWsOrderbookDepth       = 1000
)

// orderbookMutex Ensures if two entries arrive at once, only one can be
// processed at a time
var (
	subscriptionChannelPair     []WebsocketChannelData
	authToken                   string
	pingRequest                 = WebsocketBaseEventRequest{Event: stream.Ping}
	m                           sync.Mutex
	errNoWebsocketOrderbookData = errors.New("no websocket orderbook data")
)

// Channels require a topic and a currency
// Format [[ticker,but-t4u],[orderbook,nce-btt]]
var defaultSubscribedChannels = []string{
	krakenWsOrderbook,
}
var authenticatedChannels = []string{krakenWsOwnTrades, krakenWsOpenOrders}

var cancelOrdersStatusMutex sync.Mutex
var cancelOrdersStatus = make(map[int64]*struct {
	Total        int    // total count of orders in wsCancelOrders request
	Successful   int    // numbers of Successfully canceled orders in wsCancelOrders request
	Unsuccessful int    // numbers of Unsuccessfully canceled orders in wsCancelOrders request
	Error        string // if at least one of requested order return fail, store error here
})

// WsConnect initiates a websocket connection
func (k *Kraken) WsConnect() error {
	if !k.Websocket.IsEnabled() || !k.IsEnabled() {
		return errors.New(stream.WebsocketNotEnabled)
	}

	var dialer websocket.Dialer
	err := k.Websocket.Conn.Dial(&dialer, http.Header{})
	if err != nil {
		return err
	}

	comms := make(chan stream.Response)
	k.Websocket.Wg.Add(2)
	go k.wsReadData(comms)
	go k.wsFunnelConnectionData(k.Websocket.Conn, comms)

	if k.IsWebsocketAuthenticationSupported() {
		authToken, err = k.GetWebsocketToken(context.TODO())
		if err != nil {
			k.Websocket.SetCanUseAuthenticatedEndpoints(false)
			log.Errorf(log.ExchangeSys,
				"%v - authentication failed: %v\n",
				k.Name,
				err)
		} else {
			err = k.Websocket.AuthConn.Dial(&dialer, http.Header{})
			if err != nil {
				k.Websocket.SetCanUseAuthenticatedEndpoints(false)
				log.Errorf(log.ExchangeSys,
					"%v - failed to connect to authenticated endpoint: %v\n",
					k.Name,
					err)
			} else {
				k.Websocket.Wg.Add(1)
				go k.wsFunnelConnectionData(k.Websocket.AuthConn, comms)
				err = k.wsAuthPingHandler()
				if err != nil {
					log.Errorf(log.ExchangeSys,
						"%v - failed setup ping handler for auth connection. Websocket may disconnect unexpectedly. %v\n",
						k.Name,
						err)
				}
			}
		}
	}

	err = k.wsPingHandler()
	if err != nil {
		log.Errorf(log.ExchangeSys,
			"%v - failed setup ping handler. Websocket may disconnect unexpectedly. %v\n",
			k.Name,
			err)
	}
	return nil
}

// wsFunnelConnectionData funnels both auth and public ws data into one manageable place
func (k *Kraken) wsFunnelConnectionData(ws stream.Connection, comms chan stream.Response) {
	defer k.Websocket.Wg.Done()
	for {
		resp := ws.ReadMessage()
		if resp.Raw == nil {
			return
		}
		comms <- resp
	}
}

// wsReadData receives and passes on websocket messages for processing
func (k *Kraken) wsReadData(comms chan stream.Response) {
	defer k.Websocket.Wg.Done()

	for {
		select {
		case <-k.Websocket.ShutdownC:
			select {
			case resp := <-comms:
				err := k.wsHandleData(resp.Raw)
				if err != nil {
					select {
					case k.Websocket.DataHandler <- err:
					default:
						log.Errorf(log.WebsocketMgr,
							"%s websocket handle data error: %v",
							k.Name,
							err)
					}
				}
			default:
			}
			return
		case resp := <-comms:
			err := k.wsHandleData(resp.Raw)
			if err != nil {
				k.Websocket.DataHandler <- fmt.Errorf("%s - unhandled websocket data: %v",
					k.Name,
					err)
			}
		}
	}
}

// awaitForCancelOrderResponses used to wait until all responses will received for appropriate CancelOrder request
// success param = was the response from Kraken successful or not
func isAwaitingCancelOrderResponses(requestID int64, success bool) bool {
	cancelOrdersStatusMutex.Lock()
	if stat, ok := cancelOrdersStatus[requestID]; ok {
		if success {
			cancelOrdersStatus[requestID].Successful++
		} else {
			cancelOrdersStatus[requestID].Unsuccessful++
		}

		if stat.Successful+stat.Unsuccessful != stat.Total {
			cancelOrdersStatusMutex.Unlock()
			return true
		}
	}
	cancelOrdersStatusMutex.Unlock()
	return false
}

func (k *Kraken) wsHandleData(respRaw []byte) error {
	if strings.HasPrefix(string(respRaw), "[") {
		var dataResponse WebsocketDataResponse
		err := json.Unmarshal(respRaw, &dataResponse)
		if err != nil {
			return err
		}
		if _, ok := dataResponse[0].(float64); ok {
			err = k.wsReadDataResponse(dataResponse)
			if err != nil {
				return err
			}
		}
		if _, ok := dataResponse[1].(string); ok {
			err = k.wsHandleAuthDataResponse(dataResponse)
			if err != nil {
				return err
			}
		}
	} else {
		var eventResponse map[string]interface{}
		err := json.Unmarshal(respRaw, &eventResponse)
		if err != nil {
			return fmt.Errorf("%s - err %s could not parse websocket data: %s",
				k.Name,
				err,
				respRaw)
		}
		if event, ok := eventResponse["event"]; ok {
			switch event {
			case stream.Pong, krakenWsHeartbeat:
				return nil
			case krakenWsCancelOrderStatus:
				var status WsCancelOrderResponse
				err := json.Unmarshal(respRaw, &status)
				if err != nil {
					return fmt.Errorf("%s - err %s unable to parse WsCancelOrderResponse: %s",
						k.Name,
						err,
						respRaw)
				}

				success := true
				if status.Status == "error" {
					success = false
					cancelOrdersStatusMutex.Lock()
					if _, ok := cancelOrdersStatus[status.RequestID]; ok {
						if cancelOrdersStatus[status.RequestID].Error == "" { // save the first error, if any
							cancelOrdersStatus[status.RequestID].Error = status.ErrorMessage
						}
					}
					cancelOrdersStatusMutex.Unlock()
				}

				if isAwaitingCancelOrderResponses(status.RequestID, success) {
					return nil
				}

				// all responses handled, return results stored in cancelOrdersStatus
				if status.RequestID > 0 && !k.Websocket.Match.IncomingWithData(status.RequestID, respRaw) {
					return fmt.Errorf("can't send ws incoming data to Matched channel with RequestID: %d",
						status.RequestID)
				}
			case krakenWsCancelAllOrderStatus:
				var status WsCancelOrderResponse
				err := json.Unmarshal(respRaw, &status)
				if err != nil {
					return fmt.Errorf("%s - err %s unable to parse WsCancelOrderResponse: %s",
						k.Name,
						err,
						respRaw)
				}

				var isChannelExist bool
				if status.RequestID > 0 {
					isChannelExist = k.Websocket.Match.IncomingWithData(status.RequestID, respRaw)
				}

				if status.Status == "error" {
					return fmt.Errorf("%v Websocket status for RequestID %d: '%v'",
						k.Name,
						status.RequestID,
						status.ErrorMessage)
				}

				if !isChannelExist && status.RequestID > 0 {
					return fmt.Errorf("can't send ws incoming data to Matched channel with RequestID: %d",
						status.RequestID)
				}
			case krakenWsSystemStatus:
				var systemStatus wsSystemStatus
				err := json.Unmarshal(respRaw, &systemStatus)
				if err != nil {
					return fmt.Errorf("%s - err %s unable to parse system status response: %s",
						k.Name,
						err,
						respRaw)
				}
				if systemStatus.Status != "online" {
					k.Websocket.DataHandler <- fmt.Errorf("%v Websocket status '%v'",
						k.Name,
						systemStatus.Status)
				}
				if systemStatus.Version > krakenWSSupportedVersion {
					log.Warnf(log.ExchangeSys,
						"%v New version of Websocket API released. Was %v Now %v",
						k.Name,
						krakenWSSupportedVersion,
						systemStatus.Version)
				}
			case krakenWsAddOrderStatus:
				var status WsAddOrderResponse
				err := json.Unmarshal(respRaw, &status)
				if err != nil {
					return fmt.Errorf("%s - err %s unable to parse add order response: %s",
						k.Name,
						err,
						respRaw)
				}

				var isChannelExist bool
				if status.RequestID > 0 {
					isChannelExist = k.Websocket.Match.IncomingWithData(status.RequestID, respRaw)
				}

				if status.Status == "error" {
					return fmt.Errorf("%v Websocket status for RequestID %d: '%v'",
						k.Name,
						status.RequestID,
						status.ErrorMessage)
				}

				k.Websocket.DataHandler <- &order.Detail{
					Exchange: k.Name,
					OrderID:  status.TransactionID,
					Status:   order.New,
				}

				if !isChannelExist && status.RequestID > 0 {
					return fmt.Errorf("can't send ws incoming data to Matched channel with RequestID: %d",
						status.RequestID)
				}
			case krakenWsSubscriptionStatus:
				var sub wsSubscription
				err := json.Unmarshal(respRaw, &sub)
				if err != nil {
					return fmt.Errorf("%s - err %s unable to parse subscription response: %s",
						k.Name,
						err,
						respRaw)
				}
				if sub.Status != "subscribed" && sub.Status != "unsubscribed" {
					return fmt.Errorf("%v %v %v",
						k.Name,
						sub.RequestID,
						sub.ErrorMessage)
				}
				k.addNewSubscriptionChannelData(&sub)
				if sub.RequestID > 0 {
					k.Websocket.Match.IncomingWithData(sub.RequestID, respRaw)
				}
			default:
				k.Websocket.DataHandler <- stream.UnhandledMessageWarning{
					Message: k.Name + stream.UnhandledMessage + string(respRaw),
				}
			}
			return nil
		}
	}
	return nil
}

// wsPingHandler sends a message "ping" every 27 to maintain the connection to the websocket
func (k *Kraken) wsPingHandler() error {
	message, err := json.Marshal(pingRequest)
	if err != nil {
		return err
	}
	k.Websocket.Conn.SetupPingHandler(stream.PingHandler{
		Message:     message,
		Delay:       krakenWsPingDelay,
		MessageType: websocket.TextMessage,
	})
	return nil
}

// wsAuthPingHandler sends a message "ping" every 27 to maintain the connection to the websocket
func (k *Kraken) wsAuthPingHandler() error {
	message, err := json.Marshal(pingRequest)
	if err != nil {
		return err
	}
	k.Websocket.AuthConn.SetupPingHandler(stream.PingHandler{
		Message:     message,
		Delay:       krakenWsPingDelay,
		MessageType: websocket.TextMessage,
	})
	return nil
}

// wsReadDataResponse classifies the WS response and sends to appropriate handler
func (k *Kraken) wsReadDataResponse(response WebsocketDataResponse) error {
	if cID, ok := response[0].(float64); ok {
		channelID := int64(cID)
		channelData, err := getSubscriptionChannelData(channelID)
		if err != nil {
			return err
		}
		switch channelData.Subscription {
		case krakenWsTicker:
			t, ok := response[1].(map[string]interface{})
			if !ok {
				return errors.New("received invalid ticker data")
			}
			return k.wsProcessTickers(&channelData, t)
		case krakenWsOHLC:
			o, ok := response[1].([]interface{})
			if !ok {
				return errors.New("received invalid OHLCV data")
			}
			return k.wsProcessCandles(&channelData, o)
		case krakenWsOrderbook:
			ob, ok := response[1].(map[string]interface{})
			if !ok {
				return errors.New("received invalid orderbook data")
			}

			if len(response) == 5 {
				ob2, okob2 := response[2].(map[string]interface{})
				if !okob2 {
					return errors.New("received invalid orderbook data")
				}

				// Squish both maps together to process
				for k, v := range ob2 {
					if _, ok := ob[k]; ok {
						return errors.New("cannot merge maps, conflict is present")
					}
					ob[k] = v
				}
			}
			return k.wsProcessOrderBook(&channelData, ob)
		case krakenWsSpread:
			s, ok := response[1].([]interface{})
			if !ok {
				return errors.New("received invalid spread data")
			}
			k.wsProcessSpread(&channelData, s)
		case krakenWsTrade:
			t, ok := response[1].([]interface{})
			if !ok {
				return errors.New("received invalid trade data")
			}
			return k.wsProcessTrades(&channelData, t)
		default:
			return fmt.Errorf("%s received unidentified data for subscription %s: %+v",
				k.Name,
				channelData.Subscription,
				response)
		}
	}

	return nil
}

func (k *Kraken) wsHandleAuthDataResponse(response WebsocketDataResponse) error {
	if chName, ok := response[1].(string); ok {
		switch chName {
		case krakenWsOwnTrades:
			return k.wsProcessOwnTrades(response[0])
		case krakenWsOpenOrders:
			return k.wsProcessOpenOrders(response[0])
		default:
			return fmt.Errorf("%v Unidentified websocket data received: %+v",
				k.Name, response)
		}
	}
	return nil
}

func (k *Kraken) wsProcessOwnTrades(ownOrders interface{}) error {
	if data, ok := ownOrders.([]interface{}); ok {
		for i := range data {
			trades, err := json.Marshal(data[i])
			if err != nil {
				return err
			}
			var result map[string]*WsOwnTrade
			err = json.Unmarshal(trades, &result)
			if err != nil {
				return err
			}
			for key, val := range result {
				oSide, err := order.StringToOrderSide(val.Type)
				if err != nil {
					k.Websocket.DataHandler <- order.ClassificationError{
						Exchange: k.Name,
						OrderID:  key,
						Err:      err,
					}
				}
				oType, err := order.StringToOrderType(val.OrderType)
				if err != nil {
					k.Websocket.DataHandler <- order.ClassificationError{
						Exchange: k.Name,
						OrderID:  key,
						Err:      err,
					}
				}
				trade := order.TradeHistory{
					Price:     val.Price,
					Amount:    val.Vol,
					Fee:       val.Fee,
					Exchange:  k.Name,
					TID:       key,
					Type:      oType,
					Side:      oSide,
					Timestamp: convert.TimeFromUnixTimestampDecimal(val.Time),
				}
				k.Websocket.DataHandler <- &order.Detail{
					Exchange: k.Name,
					OrderID:  val.OrderTransactionID,
					Trades:   []order.TradeHistory{trade},
				}
			}
		}
		return nil
	}
	return errors.New(k.Name + " - Invalid own trades data")
}

func (k *Kraken) wsProcessOpenOrders(ownOrders interface{}) error {
	if data, ok := ownOrders.([]interface{}); ok {
		for i := range data {
			orders, err := json.Marshal(data[i])
			if err != nil {
				return err
			}
			var result map[string]*WsOpenOrder
			err = json.Unmarshal(orders, &result)
			if err != nil {
				return err
			}
			for key, val := range result {
				d := &order.Detail{
					Exchange:             k.Name,
					OrderID:              key,
					AverageExecutedPrice: val.AveragePrice,
					Amount:               val.Volume,
					LimitPriceUpper:      val.LimitPrice,
					ExecutedAmount:       val.ExecutedVolume,
					Fee:                  val.Fee,
					Date:                 convert.TimeFromUnixTimestampDecimal(val.OpenTime).Truncate(time.Microsecond),
					LastUpdated:          convert.TimeFromUnixTimestampDecimal(val.LastUpdated).Truncate(time.Microsecond),
				}

				if val.Status != "" {
					if s, err := order.StringToOrderStatus(val.Status); err != nil {
						k.Websocket.DataHandler <- order.ClassificationError{
							Exchange: k.Name,
							OrderID:  key,
							Err:      err,
						}
					} else {
						d.Status = s
					}
				}

				if val.Description.Pair != "" {
					if strings.Contains(val.Description.Order, "sell") {
						d.Side = order.Sell
					} else {
						if oSide, err := order.StringToOrderSide(val.Description.Type); err != nil {
							k.Websocket.DataHandler <- order.ClassificationError{
								Exchange: k.Name,
								OrderID:  key,
								Err:      err,
							}
						} else {
							d.Side = oSide
						}
					}

					if oType, err := order.StringToOrderType(val.Description.OrderType); err != nil {
						k.Websocket.DataHandler <- order.ClassificationError{
							Exchange: k.Name,
							OrderID:  key,
							Err:      err,
						}
					} else {
						d.Type = oType
					}

					if p, err := currency.NewPairFromString(val.Description.Pair); err != nil {
						k.Websocket.DataHandler <- order.ClassificationError{
							Exchange: k.Name,
							OrderID:  key,
							Err:      err,
						}
					} else {
						d.Pair = p
<<<<<<< HEAD
						if a, err := k.GetPairAssetType(p); err != nil {
							return err
						} else { //nolint:revive // TODO: revive false positive, see https://github.com/mgechev/revive/pull/832 for more information
							d.AssetType = a
=======
						if d.AssetType, err = k.GetPairAssetType(p); err != nil {
							k.Websocket.DataHandler <- order.ClassificationError{
								Exchange: k.Name,
								OrderID:  key,
								Err:      err,
							}
>>>>>>> f8f81155
						}
					}
				}

				if val.Description.Price > 0 {
					d.Leverage = val.Description.Leverage
					d.Price = val.Description.Price
				}

				if val.Volume > 0 {
					// Note: We don't seem to ever get both there values
					d.RemainingAmount = val.Volume - val.ExecutedVolume
				}
				k.Websocket.DataHandler <- d
			}
		}
		return nil
	}
	return errors.New(k.Name + " - Invalid own trades data")
}

// addNewSubscriptionChannelData stores channel ids, pairs and subscription types to an array
// allowing correlation between subscriptions and returned data
func (k *Kraken) addNewSubscriptionChannelData(response *wsSubscription) {
	// We change the / to - to maintain compatibility with REST/config
	var pair, fPair currency.Pair
	var err error
	if response.Pair != "" {
		pair, err = currency.NewPairFromString(response.Pair)
		if err != nil {
			log.Errorf(log.ExchangeSys, "%s exchange error: %s", k.Name, err)
			return
		}
		fPair, err = k.FormatExchangeCurrency(pair, asset.Spot)
		if err != nil {
			log.Errorf(log.ExchangeSys, "%s exchange error: %s", k.Name, err)
			return
		}
	}

	maxDepth := 0
	if splits := strings.Split(response.ChannelName, "-"); len(splits) > 1 {
		maxDepth, err = strconv.Atoi(splits[1])
		if err != nil {
			log.Errorf(log.ExchangeSys, "%s exchange error: %s", k.Name, err)
		}
	}
	m.Lock()
	defer m.Unlock()
	subscriptionChannelPair = append(subscriptionChannelPair, WebsocketChannelData{
		Subscription: response.Subscription.Name,
		Pair:         fPair,
		ChannelID:    response.ChannelID,
		MaxDepth:     maxDepth,
	})
}

// getSubscriptionChannelData retrieves WebsocketChannelData based on response ID
func getSubscriptionChannelData(id int64) (WebsocketChannelData, error) {
	m.Lock()
	defer m.Unlock()
	for i := range subscriptionChannelPair {
		if subscriptionChannelPair[i].ChannelID == nil {
			continue
		}
		if id == *subscriptionChannelPair[i].ChannelID {
			return subscriptionChannelPair[i], nil
		}
	}
	return WebsocketChannelData{},
		fmt.Errorf("could not get subscription data for id %d", id)
}

// wsProcessTickers converts ticker data and sends it to the datahandler
func (k *Kraken) wsProcessTickers(channelData *WebsocketChannelData, data map[string]interface{}) error {
	closePrice, err := strconv.ParseFloat(data["c"].([]interface{})[0].(string), 64)
	if err != nil {
		return err
	}
	openPrice, err := strconv.ParseFloat(data["o"].([]interface{})[0].(string), 64)
	if err != nil {
		return err
	}
	highPrice, err := strconv.ParseFloat(data["h"].([]interface{})[0].(string), 64)
	if err != nil {
		return err
	}
	lowPrice, err := strconv.ParseFloat(data["l"].([]interface{})[0].(string), 64)
	if err != nil {
		return err
	}
	quantity, err := strconv.ParseFloat(data["v"].([]interface{})[0].(string), 64)
	if err != nil {
		return err
	}
	ask, err := strconv.ParseFloat(data["a"].([]interface{})[0].(string), 64)
	if err != nil {
		return err
	}
	bid, err := strconv.ParseFloat(data["b"].([]interface{})[0].(string), 64)
	if err != nil {
		return err
	}

	k.Websocket.DataHandler <- &ticker.Price{
		ExchangeName: k.Name,
		Open:         openPrice,
		Close:        closePrice,
		Volume:       quantity,
		High:         highPrice,
		Low:          lowPrice,
		Bid:          bid,
		Ask:          ask,
		AssetType:    asset.Spot,
		Pair:         channelData.Pair,
	}
	return nil
}

// wsProcessSpread converts spread/orderbook data and sends it to the datahandler
func (k *Kraken) wsProcessSpread(channelData *WebsocketChannelData, data []interface{}) {
	if len(data) < 5 {
		k.Websocket.DataHandler <- fmt.Errorf("%s unexpected wsProcessSpread data length", k.Name)
		return
	}
	bestBid, ok := data[0].(string)
	if !ok {
		k.Websocket.DataHandler <- fmt.Errorf("%s wsProcessSpread: unable to type assert bestBid", k.Name)
		return
	}
	bestAsk, ok := data[1].(string)
	if !ok {
		k.Websocket.DataHandler <- fmt.Errorf("%s wsProcessSpread: unable to type assert bestAsk", k.Name)
		return
	}
	timeData, err := strconv.ParseFloat(data[2].(string), 64)
	if err != nil {
		k.Websocket.DataHandler <- fmt.Errorf("%s wsProcessSpread: unable to parse timeData. Error: %s",
			k.Name,
			err)
		return
	}
	bidVolume, ok := data[3].(string)
	if !ok {
		k.Websocket.DataHandler <- fmt.Errorf("%s wsProcessSpread: unable to type assert bidVolume", k.Name)
		return
	}
	askVolume, ok := data[4].(string)
	if !ok {
		k.Websocket.DataHandler <- fmt.Errorf("%s wsProcessSpread: unable to type assert askVolume", k.Name)
		return
	}

	if k.Verbose {
		log.Debugf(log.ExchangeSys,
			"%v Spread data for '%v' received. Best bid: '%v' Best ask: '%v' Time: '%v', Bid volume '%v', Ask volume '%v'",
			k.Name,
			channelData.Pair,
			bestBid,
			bestAsk,
			convert.TimeFromUnixTimestampDecimal(timeData),
			bidVolume,
			askVolume)
	}
}

// wsProcessTrades converts trade data and sends it to the datahandler
func (k *Kraken) wsProcessTrades(channelData *WebsocketChannelData, data []interface{}) error {
	if !k.IsSaveTradeDataEnabled() {
		return nil
	}
	trades := make([]trade.Data, len(data))
	for i := range data {
		t, ok := data[i].([]interface{})
		if !ok {
			return errors.New("unidentified trade data received")
		}
		timeData, err := strconv.ParseFloat(t[2].(string), 64)
		if err != nil {
			return err
		}

		price, err := strconv.ParseFloat(t[0].(string), 64)
		if err != nil {
			return err
		}

		amount, err := strconv.ParseFloat(t[1].(string), 64)
		if err != nil {
			return err
		}
		var tSide = order.Buy
		s, ok := t[3].(string)
		if !ok {
			return common.GetTypeAssertError("string", t[3], "side")
		}
		if s == "s" {
			tSide = order.Sell
		}

		trades[i] = trade.Data{
			AssetType:    asset.Spot,
			CurrencyPair: channelData.Pair,
			Exchange:     k.Name,
			Price:        price,
			Amount:       amount,
			Timestamp:    convert.TimeFromUnixTimestampDecimal(timeData),
			Side:         tSide,
		}
	}
	return trade.AddTradesToBuffer(k.Name, trades...)
}

// wsProcessOrderBook determines if the orderbook data is partial or update
// Then sends to appropriate fun
func (k *Kraken) wsProcessOrderBook(channelData *WebsocketChannelData, data map[string]interface{}) error {
	// NOTE: Updates are a priority so check if it's an update first as we don't
	// need multiple map lookups to check for snapshot.
	askData, asksExist := data["a"].([]interface{})
	bidData, bidsExist := data["b"].([]interface{})
	if asksExist || bidsExist {
		checksum, ok := data["c"].(string)
		if !ok {
			return fmt.Errorf("could not process orderbook update checksum not found")
		}

		k.wsRequestMtx.Lock()
		defer k.wsRequestMtx.Unlock()
		err := k.wsProcessOrderBookUpdate(channelData, askData, bidData, checksum)
		if err != nil {
			outbound := channelData.Pair // Format required "XBT/USD"
			outbound.Delimiter = "/"
			go func(resub *stream.ChannelSubscription) {
				// This was locking the main websocket reader routine and a
				// backlog occurred. So put this into it's own go routine.
				errResub := k.Websocket.ResubscribeToChannel(resub)
				if errResub != nil {
					log.Errorf(log.WebsocketMgr,
						"resubscription failure for %v: %v",
						resub,
						errResub)
				}
			}(&stream.ChannelSubscription{
				Channel:  krakenWsOrderbook,
				Currency: outbound,
				Asset:    asset.Spot,
			})
			return err
		}
		return nil
	}

	askSnapshot, askSnapshotExists := data["as"].([]interface{})
	bidSnapshot, bidSnapshotExists := data["bs"].([]interface{})
	if !askSnapshotExists && !bidSnapshotExists {
		return fmt.Errorf("%w for %v %v", errNoWebsocketOrderbookData, channelData.Pair, asset.Spot)
	}

	return k.wsProcessOrderBookPartial(channelData, askSnapshot, bidSnapshot)
}

// wsProcessOrderBookPartial creates a new orderbook entry for a given currency pair
func (k *Kraken) wsProcessOrderBookPartial(channelData *WebsocketChannelData, askData, bidData []interface{}) error {
	base := orderbook.Base{
		Pair:            channelData.Pair,
		Asset:           asset.Spot,
		VerifyOrderbook: k.CanVerifyOrderbook,
		Bids:            make(orderbook.Items, len(bidData)),
		Asks:            make(orderbook.Items, len(askData)),
		MaxDepth:        channelData.MaxDepth,
	}
	// Kraken ob data is timestamped per price, GCT orderbook data is
	// timestamped per entry using the highest last update time, we can attempt
	// to respect both within a reasonable degree
	var highestLastUpdate time.Time
	for i := range askData {
		asks, ok := askData[i].([]interface{})
		if !ok {
			return common.GetTypeAssertError("[]interface{}", askData[i], "asks")
		}
		if len(asks) < 3 {
			return errors.New("unexpected asks length")
		}
		price, err := strconv.ParseFloat(asks[0].(string), 64)
		if err != nil {
			return err
		}
		amount, err := strconv.ParseFloat(asks[1].(string), 64)
		if err != nil {
			return err
		}
		timeData, err := strconv.ParseFloat(asks[2].(string), 64)
		if err != nil {
			return err
		}
		base.Asks[i] = orderbook.Item{
			Amount: amount,
			Price:  price,
		}
		askUpdatedTime := convert.TimeFromUnixTimestampDecimal(timeData)
		if highestLastUpdate.Before(askUpdatedTime) {
			highestLastUpdate = askUpdatedTime
		}
	}

	for i := range bidData {
		bids, ok := bidData[i].([]interface{})
		if !ok {
			return common.GetTypeAssertError("[]interface{}", bidData[i], "bids")
		}
		if len(bids) < 3 {
			return errors.New("unexpected bids length")
		}
		price, err := strconv.ParseFloat(bids[0].(string), 64)
		if err != nil {
			return err
		}
		amount, err := strconv.ParseFloat(bids[1].(string), 64)
		if err != nil {
			return err
		}
		timeData, err := strconv.ParseFloat(bids[2].(string), 64)
		if err != nil {
			return err
		}

		base.Bids[i] = orderbook.Item{
			Amount: amount,
			Price:  price,
		}

		bidUpdateTime := convert.TimeFromUnixTimestampDecimal(timeData)
		if highestLastUpdate.Before(bidUpdateTime) {
			highestLastUpdate = bidUpdateTime
		}
	}
	base.LastUpdated = highestLastUpdate
	base.Exchange = k.Name
	return k.Websocket.Orderbook.LoadSnapshot(&base)
}

// wsProcessOrderBookUpdate updates an orderbook entry for a given currency pair
func (k *Kraken) wsProcessOrderBookUpdate(channelData *WebsocketChannelData, askData, bidData []interface{}, checksum string) error {
	update := orderbook.Update{
		Asset: asset.Spot,
		Pair:  channelData.Pair,
		Bids:  make([]orderbook.Item, len(bidData)),
		Asks:  make([]orderbook.Item, len(askData)),
	}

	// Calculating checksum requires incoming decimal place checks for both
	// price and amount as there is no set standard between currency pairs. This
	// is calculated per update as opposed to snapshot because changes to
	// decimal amounts could occur at any time.
	var priceDP, amtDP int
	var highestLastUpdate time.Time
	// Ask data is not always sent
	for i := range askData {
		asks, ok := askData[i].([]interface{})
		if !ok {
			return errors.New("asks type assertion failure")
		}

		priceStr, ok := asks[0].(string)
		if !ok {
			return errors.New("price type assertion failure")
		}

		price, err := strconv.ParseFloat(priceStr, 64)
		if err != nil {
			return err
		}

		amountStr, ok := asks[1].(string)
		if !ok {
			return errors.New("amount type assertion failure")
		}

		amount, err := strconv.ParseFloat(amountStr, 64)
		if err != nil {
			return err
		}

		timeStr, ok := asks[2].(string)
		if !ok {
			return errors.New("time type assertion failure")
		}

		timeData, err := strconv.ParseFloat(timeStr, 64)
		if err != nil {
			return err
		}

		update.Asks[i] = orderbook.Item{
			Amount: amount,
			Price:  price,
		}

		askUpdatedTime := convert.TimeFromUnixTimestampDecimal(timeData)
		if highestLastUpdate.Before(askUpdatedTime) {
			highestLastUpdate = askUpdatedTime
		}

		if i == len(askData)-1 {
			pSplit := strings.Split(priceStr, ".")
			if len(pSplit) != 2 {
				return errors.New("incorrect decimal data returned for price")
			}

			priceDP = len(pSplit[1])
			aSplit := strings.Split(amountStr, ".")
			if len(aSplit) != 2 {
				return errors.New("incorrect decimal data returned for amount")
			}

			amtDP = len(aSplit[1])
		}
	}

	// Bid data is not always sent
	for i := range bidData {
		bids, ok := bidData[i].([]interface{})
		if !ok {
			return common.GetTypeAssertError("[]interface{}", bidData[i], "bids")
		}

		priceStr, ok := bids[0].(string)
		if !ok {
			return errors.New("price type assertion failure")
		}

		price, err := strconv.ParseFloat(priceStr, 64)
		if err != nil {
			return err
		}

		amountStr, ok := bids[1].(string)
		if !ok {
			return errors.New("amount type assertion failure")
		}

		amount, err := strconv.ParseFloat(amountStr, 64)
		if err != nil {
			return err
		}

		timeStr, ok := bids[2].(string)
		if !ok {
			return errors.New("time type assertion failure")
		}

		timeData, err := strconv.ParseFloat(timeStr, 64)
		if err != nil {
			return err
		}

		update.Bids[i] = orderbook.Item{
			Amount: amount,
			Price:  price,
		}

		bidUpdatedTime := convert.TimeFromUnixTimestampDecimal(timeData)
		if highestLastUpdate.Before(bidUpdatedTime) {
			highestLastUpdate = bidUpdatedTime
		}

		if i == len(bidData)-1 {
			pSplit := strings.Split(priceStr, ".")
			if len(pSplit) != 2 {
				return errors.New("incorrect decimal data returned for price")
			}

			priceDP = len(pSplit[1])
			aSplit := strings.Split(amountStr, ".")
			if len(aSplit) != 2 {
				return errors.New("incorrect decimal data returned for amount")
			}

			amtDP = len(aSplit[1])
		}
	}
	update.UpdateTime = highestLastUpdate

	err := k.Websocket.Orderbook.Update(&update)
	if err != nil {
		return err
	}

	book, err := k.Websocket.Orderbook.GetOrderbook(channelData.Pair, asset.Spot)
	if err != nil {
		return fmt.Errorf("cannot calculate websocket checksum: book not found for %s %s %w",
			channelData.Pair,
			asset.Spot,
			err)
	}

	token, err := strconv.ParseInt(checksum, 10, 64)
	if err != nil {
		return err
	}

	return validateCRC32(book, uint32(token), priceDP, amtDP)
}

func validateCRC32(b *orderbook.Base, token uint32, decPrice, decAmount int) error {
	if decPrice == 0 || decAmount == 0 {
		return fmt.Errorf("%s %s trailing decimal count not calculated",
			b.Pair,
			b.Asset)
	}

	var checkStr strings.Builder
	for i := 0; i < 10 && i < len(b.Asks); i++ {
		priceStr := trim(strconv.FormatFloat(b.Asks[i].Price, 'f', decPrice, 64))
		checkStr.WriteString(priceStr)
		amountStr := trim(strconv.FormatFloat(b.Asks[i].Amount, 'f', decAmount, 64))
		checkStr.WriteString(amountStr)
	}

	for i := 0; i < 10 && i < len(b.Bids); i++ {
		priceStr := trim(strconv.FormatFloat(b.Bids[i].Price, 'f', decPrice, 64))
		checkStr.WriteString(priceStr)
		amountStr := trim(strconv.FormatFloat(b.Bids[i].Amount, 'f', decAmount, 64))
		checkStr.WriteString(amountStr)
	}

	if check := crc32.ChecksumIEEE([]byte(checkStr.String())); check != token {
		return fmt.Errorf("%s %s invalid checksum %d, expected %d",
			b.Pair,
			b.Asset,
			check,
			token)
	}
	return nil
}

// trim removes '.' and prefixed '0' from subsequent string
func trim(s string) string {
	s = strings.Replace(s, ".", "", 1)
	s = strings.TrimLeft(s, "0")
	return s
}

// wsProcessCandles converts candle data and sends it to the data handler
func (k *Kraken) wsProcessCandles(channelData *WebsocketChannelData, data []interface{}) error {
	startTime, err := strconv.ParseFloat(data[0].(string), 64)
	if err != nil {
		return err
	}

	endTime, err := strconv.ParseFloat(data[1].(string), 64)
	if err != nil {
		return err
	}

	openPrice, err := strconv.ParseFloat(data[2].(string), 64)
	if err != nil {
		return err
	}

	highPrice, err := strconv.ParseFloat(data[3].(string), 64)
	if err != nil {
		return err
	}

	lowPrice, err := strconv.ParseFloat(data[4].(string), 64)
	if err != nil {
		return err
	}

	closePrice, err := strconv.ParseFloat(data[5].(string), 64)
	if err != nil {
		return err
	}

	volume, err := strconv.ParseFloat(data[7].(string), 64)
	if err != nil {
		return err
	}

	k.Websocket.DataHandler <- stream.KlineData{
		AssetType: asset.Spot,
		Pair:      channelData.Pair,
		Timestamp: time.Now(),
		Exchange:  k.Name,
		StartTime: convert.TimeFromUnixTimestampDecimal(startTime),
		CloseTime: convert.TimeFromUnixTimestampDecimal(endTime),
		// Candles are sent every 60 seconds
		Interval:   "60",
		HighPrice:  highPrice,
		LowPrice:   lowPrice,
		OpenPrice:  openPrice,
		ClosePrice: closePrice,
		Volume:     volume,
	}
	return nil
}

// GenerateDefaultSubscriptions Adds default subscriptions to websocket to be handled by ManageSubscriptions()
func (k *Kraken) GenerateDefaultSubscriptions() ([]stream.ChannelSubscription, error) {
	enabledCurrencies, err := k.GetEnabledPairs(asset.Spot)
	if err != nil {
		return nil, err
	}
	var subscriptions []stream.ChannelSubscription
	for i := range defaultSubscribedChannels {
		for j := range enabledCurrencies {
			enabledCurrencies[j].Delimiter = "/"
			subscriptions = append(subscriptions, stream.ChannelSubscription{
				Channel:  defaultSubscribedChannels[i],
				Currency: enabledCurrencies[j],
				Asset:    asset.Spot,
			})
		}
	}
	if k.Websocket.CanUseAuthenticatedEndpoints() {
		for i := range authenticatedChannels {
			subscriptions = append(subscriptions, stream.ChannelSubscription{
				Channel: authenticatedChannels[i],
			})
		}
	}
	return subscriptions, nil
}

// Subscribe sends a websocket message to receive data from the channel
func (k *Kraken) Subscribe(channelsToSubscribe []stream.ChannelSubscription) error {
	var subscriptions = make(map[string]*[]WebsocketSubscriptionEventRequest)
channels:
	for i := range channelsToSubscribe {
		s, ok := subscriptions[channelsToSubscribe[i].Channel]
		if !ok {
			s = &[]WebsocketSubscriptionEventRequest{}
			subscriptions[channelsToSubscribe[i].Channel] = s
		}

		for j := range *s {
			(*s)[j].Pairs = append((*s)[j].Pairs, channelsToSubscribe[i].Currency.String())
			(*s)[j].Channels = append((*s)[j].Channels, channelsToSubscribe[i])
			continue channels
		}

		id := k.Websocket.Conn.GenerateMessageID(false)
		outbound := WebsocketSubscriptionEventRequest{
			Event:     krakenWsSubscribe,
			RequestID: id,
			Subscription: WebsocketSubscriptionData{
				Name: channelsToSubscribe[i].Channel,
			},
		}
		if channelsToSubscribe[i].Channel == "book" {
			outbound.Subscription.Depth = krakenWsOrderbookDepth
		}
		if !channelsToSubscribe[i].Currency.IsEmpty() {
			outbound.Pairs = []string{channelsToSubscribe[i].Currency.String()}
		}
		if common.StringDataContains(authenticatedChannels, channelsToSubscribe[i].Channel) {
			outbound.Subscription.Token = authToken
		}

		outbound.Channels = append(outbound.Channels, channelsToSubscribe[i])
		*s = append(*s, outbound)
	}

	var errs error
	for _, subs := range subscriptions {
		for i := range *subs {
			if common.StringDataContains(authenticatedChannels, (*subs)[i].Subscription.Name) {
				_, err := k.Websocket.AuthConn.SendMessageReturnResponse((*subs)[i].RequestID, (*subs)[i])
				if err != nil {
					errs = common.AppendError(errs, err)
					continue
				}
				k.Websocket.AddSuccessfulSubscriptions((*subs)[i].Channels...)
				continue
			}
			_, err := k.Websocket.Conn.SendMessageReturnResponse((*subs)[i].RequestID, (*subs)[i])
			if err != nil {
				errs = common.AppendError(errs, err)
				continue
			}
			k.Websocket.AddSuccessfulSubscriptions((*subs)[i].Channels...)
		}
	}
	return errs
}

// Unsubscribe sends a websocket message to stop receiving data from the channel
func (k *Kraken) Unsubscribe(channelsToUnsubscribe []stream.ChannelSubscription) error {
	var unsubs []WebsocketSubscriptionEventRequest
channels:
	for x := range channelsToUnsubscribe {
		for y := range unsubs {
			if unsubs[y].Subscription.Name == channelsToUnsubscribe[x].Channel {
				unsubs[y].Pairs = append(unsubs[y].Pairs,
					channelsToUnsubscribe[x].Currency.String())
				unsubs[y].Channels = append(unsubs[y].Channels,
					channelsToUnsubscribe[x])
				continue channels
			}
		}
		var depth int64
		if channelsToUnsubscribe[x].Channel == "book" {
			depth = krakenWsOrderbookDepth
		}

		var id int64
		if common.StringDataContains(authenticatedChannels, channelsToUnsubscribe[x].Channel) {
			id = k.Websocket.AuthConn.GenerateMessageID(false)
		} else {
			id = k.Websocket.Conn.GenerateMessageID(false)
		}

		unsub := WebsocketSubscriptionEventRequest{
			Event: krakenWsUnsubscribe,
			Pairs: []string{channelsToUnsubscribe[x].Currency.String()},
			Subscription: WebsocketSubscriptionData{
				Name:  channelsToUnsubscribe[x].Channel,
				Depth: depth,
			},
			RequestID: id,
		}
		if common.StringDataContains(authenticatedChannels, channelsToUnsubscribe[x].Channel) {
			unsub.Subscription.Token = authToken
		}
		unsub.Channels = append(unsub.Channels, channelsToUnsubscribe[x])
		unsubs = append(unsubs, unsub)
	}

	var errs error
	for i := range unsubs {
		if common.StringDataContains(authenticatedChannels, unsubs[i].Subscription.Name) {
			_, err := k.Websocket.AuthConn.SendMessageReturnResponse(unsubs[i].RequestID, unsubs[i])
			if err != nil {
				errs = common.AppendError(errs, err)
				continue
			}
			k.Websocket.RemoveSuccessfulUnsubscriptions(unsubs[i].Channels...)
			continue
		}

		_, err := k.Websocket.Conn.SendMessageReturnResponse(unsubs[i].RequestID, unsubs[i])
		if err != nil {
			errs = common.AppendError(errs, err)
			continue
		}
		k.Websocket.RemoveSuccessfulUnsubscriptions(unsubs[i].Channels...)
	}
	return errs
}

// wsAddOrder creates an order, returned order ID if success
func (k *Kraken) wsAddOrder(request *WsAddOrderRequest) (string, error) {
	id := k.Websocket.AuthConn.GenerateMessageID(false)
	request.RequestID = id
	request.Event = krakenWsAddOrder
	request.Token = authToken
	jsonResp, err := k.Websocket.AuthConn.SendMessageReturnResponse(id, request)
	if err != nil {
		return "", err
	}
	var resp WsAddOrderResponse
	err = json.Unmarshal(jsonResp, &resp)
	if err != nil {
		return "", err
	}
	if resp.ErrorMessage != "" {
		return "", errors.New(k.Name + " - " + resp.ErrorMessage)
	}
	return resp.TransactionID, nil
}

// wsCancelOrders cancels one or more open orders passed in orderIDs param
func (k *Kraken) wsCancelOrders(orderIDs []string) error {
	id := k.Websocket.AuthConn.GenerateMessageID(false)
	request := WsCancelOrderRequest{
		Event:          krakenWsCancelOrder,
		Token:          authToken,
		TransactionIDs: orderIDs,
		RequestID:      id,
	}

	cancelOrdersStatus[id] = &struct {
		Total        int
		Successful   int
		Unsuccessful int
		Error        string
	}{
		Total: len(orderIDs),
	}

	defer delete(cancelOrdersStatus, id)

	_, err := k.Websocket.AuthConn.SendMessageReturnResponse(id, request)
	if err != nil {
		return err
	}

	successful := cancelOrdersStatus[id].Successful

	if cancelOrdersStatus[id].Error != "" || len(orderIDs) != successful { // strange Kraken logic ...
		var reason string
		if cancelOrdersStatus[id].Error != "" {
			reason = fmt.Sprintf(" Reason: %s", cancelOrdersStatus[id].Error)
		}
		return fmt.Errorf("%s cancelled %d out of %d orders.%s",
			k.Name, successful, len(orderIDs), reason)
	}
	return nil
}

// wsCancelAllOrders cancels all opened orders
// Returns number (count param) of affected orders or 0 if no open orders found
func (k *Kraken) wsCancelAllOrders() (*WsCancelOrderResponse, error) {
	id := k.Websocket.AuthConn.GenerateMessageID(false)
	request := WsCancelOrderRequest{
		Event:     krakenWsCancelAll,
		Token:     authToken,
		RequestID: id,
	}

	jsonResp, err := k.Websocket.AuthConn.SendMessageReturnResponse(id, request)
	if err != nil {
		return &WsCancelOrderResponse{}, err
	}
	var resp WsCancelOrderResponse
	err = json.Unmarshal(jsonResp, &resp)
	if err != nil {
		return &WsCancelOrderResponse{}, err
	}
	if resp.ErrorMessage != "" {
		return &WsCancelOrderResponse{}, errors.New(k.Name + " - " + resp.ErrorMessage)
	}
	return &resp, nil
}<|MERGE_RESOLUTION|>--- conflicted
+++ resolved
@@ -604,19 +604,12 @@
 						}
 					} else {
 						d.Pair = p
-<<<<<<< HEAD
-						if a, err := k.GetPairAssetType(p); err != nil {
-							return err
-						} else { //nolint:revive // TODO: revive false positive, see https://github.com/mgechev/revive/pull/832 for more information
-							d.AssetType = a
-=======
 						if d.AssetType, err = k.GetPairAssetType(p); err != nil {
 							k.Websocket.DataHandler <- order.ClassificationError{
 								Exchange: k.Name,
 								OrderID:  key,
 								Err:      err,
 							}
->>>>>>> f8f81155
 						}
 					}
 				}
