--- conflicted
+++ resolved
@@ -1,7 +1,6 @@
 package kraken
 
 import (
-	"bufio"
 	"context"
 	"errors"
 	"fmt"
@@ -1818,96 +1817,6 @@
 
 func TestWsOpenOrders(t *testing.T) {
 	t.Parallel()
-<<<<<<< HEAD
-	drainWS()
-
-	fixture, err := os.Open("testdata/wsOpenTrades.json")
-	if err != nil {
-		t.Errorf("Error opening test fixture 'testdata/wsOpenTrades.json': %v", err)
-		return
-	}
-
-	s := bufio.NewScanner(fixture)
-	for s.Scan() {
-		if err = k.wsHandleData(s.Bytes()); err != nil {
-			t.Errorf("Error in wsHandleData; err: '%v', msg: '%v'", err, s.Bytes())
-		}
-	}
-	if err := s.Err(); err != nil {
-		t.Error(err)
-	}
-
-	seen := 0
-	assert := func(e, v any, d string) {
-		if v != e {
-			t.Errorf("wrong %s; expected: %v got: %v seqNo: %v", d, e, v, seen)
-		}
-	}
-
-	for reading := true; reading; {
-		select {
-		default:
-			reading = false
-		case resp := <-k.Websocket.DataHandler:
-			seen++
-			switch v := resp.(type) {
-			case *order.Detail:
-				switch seen {
-				case 1:
-					assert("OGTT3Y-C6I3P-XRI6HR", v.OrderID, "OrderID")
-					assert(order.Limit, v.Type, "order type")
-					assert(order.Sell, v.Side, "order side")
-					assert(order.Open, v.Status, "order status")
-					assert(34.5, v.Price, "price")
-					assert(10.00345345, v.Amount, "amount")
-				case 2:
-					assert("OKB55A-UEMMN-YUXM2A", v.OrderID, "OrderID")
-					assert(order.Market, v.Type, "order type")
-					assert(order.Buy, v.Side, "order side")
-					assert(order.Pending, v.Status, "order status")
-					assert(0.0, v.Price, "price")
-					assert(0.0001, v.Amount, "amount")
-					assert(time.UnixMicro(1692851641361371), v.Date, "Date")
-				case 3:
-					assert("OKB55A-UEMMN-YUXM2A", v.OrderID, "OrderID")
-					assert(order.Open, v.Status, "order status")
-				case 4:
-					assert("OKB55A-UEMMN-YUXM2A", v.OrderID, "OrderID")
-					assert(order.UnknownStatus, v.Status, "order status")
-					assert(26425.2, v.AverageExecutedPrice, "AverageExecutedPrice")
-					assert(0.0001, v.ExecutedAmount, "ExecutedAmount")
-					assert(0.0, v.RemainingAmount, "RemainingAmount") // Not in the message; Testing regression to bad derivation
-					assert(0.00687, v.Fee, "Fee")
-				case 5:
-					assert("OKB55A-UEMMN-YUXM2A", v.OrderID, "OrderID")
-					assert(order.Closed, v.Status, "order status")
-					assert(0.0001, v.ExecutedAmount, "ExecutedAmount")
-					assert(26425.2, v.AverageExecutedPrice, "AverageExecutedPrice")
-					assert(0.00687, v.Fee, "Fee")
-					assert(time.UnixMicro(1692851641361447), v.LastUpdated, "LastUpdated")
-				case 6:
-					assert("OGTT3Y-C6I3P-XRI6HR", v.OrderID, "OrderID")
-					assert(order.UnknownStatus, v.Status, "order status")
-					assert(10.00345345, v.ExecutedAmount, "ExecutedAmount")
-					assert(0.001, v.Fee, "Fee")
-					assert(34.5, v.AverageExecutedPrice, "AverageExecutedPrice")
-				case 7:
-					assert("OGTT3Y-C6I3P-XRI6HR", v.OrderID, "OrderID")
-					assert(order.Closed, v.Status, "order status")
-					assert(time.UnixMicro(1692675961789052), v.LastUpdated, "LastUpdated")
-					assert(10.00345345, v.ExecutedAmount, "ExecutedAmount")
-					assert(0.001, v.Fee, "Fee")
-					assert(34.5, v.AverageExecutedPrice, "AverageExecutedPrice")
-					reading = false
-				}
-			default:
-				t.Errorf("Unexpected type in DataHandler: %T (%s)", v, v)
-			}
-		}
-	}
-
-	assert(7, seen, "number of DataHandler emissions")
-=======
 	n := new(Kraken)
 	sharedtestvalues.TestFixtureToDataHandler(t, k, n, "testdata/wsOpenTrades.json", n.wsHandleData)
 	seen := 0
@@ -1974,7 +1883,6 @@
 	}
 
 	assert.Equal(t, 7, seen, "number of DataHandler emissions")
->>>>>>> f8f81155
 }
 
 func TestWsAddOrderJSON(t *testing.T) {
@@ -2271,14 +2179,4 @@
 			t.Fatal(err)
 		}
 	}
-}
-
-func drainWS() {
-	for draining := true; draining; {
-		select {
-		case <-k.Websocket.DataHandler:
-		default:
-			draining = false
-		}
-	}
 }