--- conflicted
+++ resolved
@@ -1113,11 +1113,7 @@
 		return Active, nil
 	case PartiallyFilled.String(), "PARTIALLY MATCHED", "PARTIALLY FILLED":
 		return PartiallyFilled, nil
-<<<<<<< HEAD
-	case Filled.String(), "FULLY MATCHED", "FULLY FILLED", "ORDER_FULLY_TRANSACTED", "EXECUTED":
-=======
 	case Filled.String(), "FULLY MATCHED", "FULLY FILLED", "ORDER_FULLY_TRANSACTED", "EFFECTIVE", "EXECUTED":
->>>>>>> f8f81155
 		return Filled, nil
 	case PartiallyCancelled.String(), "PARTIALLY CANCELLED", "ORDER_PARTIALLY_TRANSACTED":
 		return PartiallyCancelled, nil
