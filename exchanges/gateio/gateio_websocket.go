--- conflicted
+++ resolved
@@ -675,18 +675,10 @@
 }
 
 // manageSubs sends a websocket message to subscribe or unsubscribe from a list of channel
-<<<<<<< HEAD
-func (g *Gateio) manageSubs(ctx context.Context, event string, conn stream.Connection, subs subscription.List) error {
+func (g *Gateio) manageSubs(ctx context.Context, event string, conn websocket.Connection, subs subscription.List) error {
 	exp, err := subs.ExpandTemplates(g)
 	if err != nil {
 		return err
-=======
-func (g *Gateio) manageSubs(ctx context.Context, event string, conn websocket.Connection, subs subscription.List) error {
-	var errs error
-	subs, errs = subs.ExpandTemplates(g)
-	if errs != nil {
-		return errs
->>>>>>> 19b42c80
 	}
 	// ThrottledBatch will batch the subscriptions into groups of subscriptionBatchCount then concurrently subscribe to them.
 	// Need to throttle the requests to allow gct to process the incoming responses or else the websocket frame will be
@@ -699,7 +691,7 @@
 	})
 }
 
-func (g *Gateio) manageSubPayload(ctx context.Context, conn stream.Connection, event string, s *subscription.Subscription) error {
+func (g *Gateio) manageSubPayload(ctx context.Context, conn websocket.Connection, event string, s *subscription.Subscription) error {
 	msg, err := g.manageSubReq(ctx, event, conn, s)
 	if err != nil {
 		return err
@@ -819,7 +811,7 @@
 	})
 }
 
-func (g *Gateio) sendSubPayload(ctx context.Context, conn stream.Connection, event string, s *subscription.Subscription, payload *WsInput) error {
+func (g *Gateio) sendSubPayload(ctx context.Context, conn websocket.Connection, event string, s *subscription.Subscription, payload *WsInput) error {
 	result, err := conn.SendMessageReturnResponse(ctx, websocketRateLimitNotNeededEPL, payload.ID, payload)
 	if err != nil {
 		return err
