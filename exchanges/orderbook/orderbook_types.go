package orderbook

import (
	"errors"
	"sync"
	"time"

	"github.com/gofrs/uuid"
	"github.com/thrasher-corp/gocryptotrader/common/key"
	"github.com/thrasher-corp/gocryptotrader/currency"
	"github.com/thrasher-corp/gocryptotrader/dispatch"
	"github.com/thrasher-corp/gocryptotrader/exchanges/asset"
)

const (
	bidLoadBookFailure = "cannot load book for exchange %s pair %s asset %s for Bids: %w"
	askLoadBookFailure = "cannot load book for exchange %s pair %s asset %s for Asks: %w"
	bookLengthIssue    = "Potential book issue for exchange %s pair %s asset %s length Bids %d length Asks %d"
)

// Public errors
var (
	ErrOrderbookNotFound = errors.New("cannot find orderbook(s)")
)

var (
	errExchangeNameUnset    = errors.New("orderbook exchange name not set")
	errPairNotSet           = errors.New("orderbook currency pair not set")
<<<<<<< HEAD
	ErrAssetTypeNotSet      = errors.New("orderbook asset type not set")
	errCannotFindOrderbook  = errors.New("cannot find orderbook(s)")
=======
	errAssetTypeNotSet      = errors.New("orderbook asset type not set")
>>>>>>> 8f63b0b0
	errPriceNotSet          = errors.New("price cannot be zero")
	errAmountInvalid        = errors.New("amount cannot be less or equal to zero")
	errPriceOutOfOrder      = errors.New("pricing out of order")
	errIDOutOfOrder         = errors.New("ID out of order")
	errDuplication          = errors.New("price duplication")
	errIDDuplication        = errors.New("id duplication")
	errPeriodUnset          = errors.New("funding rate period is unset")
	errNotEnoughLiquidity   = errors.New("not enough liquidity")
	errChecksumStringNotSet = errors.New("checksum string not set")
)

var service = Service{
	books: make(map[string]Exchange),
	Mux:   dispatch.GetNewMux(nil),
}

// Service provides a store for difference exchange orderbooks
type Service struct {
	books map[string]Exchange
	*dispatch.Mux
	mu sync.Mutex
}

// Exchange defines a holder for the exchange specific depth items with a
// specific ID associated with that exchange
type Exchange struct {
	m  map[key.PairAsset]*Depth
	ID uuid.UUID
}

// Tranche defines a segmented portions of an order or options book
type Tranche struct {
	Amount float64
	// StrAmount is a string representation of the amount. e.g. 0.00000100 this
	// parsed as a float will constrict comparison to 1e-6 not 1e-8 or
	// potentially will round value which is not ideal.
	StrAmount string
	Price     float64
	// StrPrice is a string representation of the price. e.g. 0.00000100 this
	// parsed as a float will constrict comparison to 1e-6 not 1e-8 or
	// potentially will round value which is not ideal.
	StrPrice string
	ID       int64

	// Funding rate field
	Period int64

	// Contract variables
	LiquidationOrders int64
	OrderCount        int64
}

// Base holds the fields for the orderbook base
type Base struct {
	Bids Tranches
	Asks Tranches

	Exchange string
	Pair     currency.Pair
	Asset    asset.Item

	// LastUpdated is the time when a change occurred on the exchange books.
	// Note: This does not necessarily indicate the change is out of sync with
	// the exchange. It represents the last known update time from the exchange,
	// which could be stale if there have been no recent changes.
	LastUpdated time.Time

	// UpdatePushedAt is the time the exchange pushed this update. This helps
	// determine factors like distance from exchange (latency) and routing
	// time, which can affect the time it takes for an update to reach the user
	// from the exchange.
	UpdatePushedAt time.Time

	// InsertedAt is the time the update was inserted into the orderbook
	// management system. This field is used to calculate round-trip times and
	// processing delays, e.g., InsertedAt.Sub(UpdatePushedAt) represents the
	// total processing time including network latency.
	InsertedAt time.Time

	LastUpdateID int64
	// PriceDuplication defines whether an orderbook can contain duplicate
	// prices in a payload
	PriceDuplication bool
	IsFundingRate    bool
	// VerifyOrderbook allows for a toggle between orderbook verification set by
	// user configuration, this allows for a potential processing boost but
	// a potential for orderbook integrity being deminished.
	VerifyOrderbook bool
	// RestSnapshot defines if the depth was applied via the REST protocol thus
	// an update cannot be applied via websocket mechanics and a resubscription
	// would need to take place to maintain book integrity
	RestSnapshot bool
	// Checks if the orderbook needs ID alignment as well as price alignment
	IDAlignment bool
	// Determines if there is a max depth of orderbooks and after an append we
	// should remove any items that are outside of this scope. Kraken utilises
	// this field.
	MaxDepth int
	// ChecksumStringRequired defines if the checksum is built from the raw
	// string representations of the price and amount. This helps alleviate any
	// potential rounding issues.
	ChecksumStringRequired bool
}

type options struct {
	exchange               string
	pair                   currency.Pair
	asset                  asset.Item
	lastUpdated            time.Time
	updatePushedAt         time.Time
	insertedAt             time.Time
	lastUpdateID           int64
	priceDuplication       bool
	isFundingRate          bool
	verifyOrderbook        bool
	restSnapshot           bool
	idAligned              bool
	checksumStringRequired bool
	maxDepth               int
}

// Action defines a set of differing states required to implement an incoming
// orderbook update used in conjunction with UpdateEntriesByID
type Action uint8

const (
	// Amend applies amount adjustment by ID
	Amend Action = iota + 1
	// Delete removes price level from book by ID
	Delete
	// Insert adds price level to book
	Insert
	// UpdateInsert on conflict applies amount adjustment or appends new amount
	// to book
	UpdateInsert
)

// Update and things and stuff
type Update struct {
	UpdateID       int64 // Used when no time is provided
	UpdateTime     time.Time
	UpdatePushedAt time.Time
	Asset          asset.Item
	Action
	Bids []Tranche
	Asks []Tranche
	Pair currency.Pair
	// Checksum defines the expected value when the books have been verified
	Checksum uint32
}

// Movement defines orderbook traversal details from either hitting the bids or
// lifting the asks.
type Movement struct {
	// NominalPercentage (real-world) defines how far in percentage terms is
	// your average order price away from the reference price.
	NominalPercentage float64
	// ImpactPercentage defines how far the price has moved on the order book
	// from the reference price.
	ImpactPercentage float64
	// SlippageCost is the cost of the slippage. This is priced in quotation.
	SlippageCost float64
	// StartPrice defines the reference price or the head of the orderbook side.
	StartPrice float64
	// EndPrice defines where the price has ended on the orderbook side.
	EndPrice float64
	// Sold defines the amount of currency sold.
	Sold float64
	// Purchases defines the amount of currency purchased.
	Purchased float64
	// AverageOrderCost defines the average order cost of position as it slips
	// through the orderbook tranches.
	AverageOrderCost float64
	// FullBookSideConsumed defines if the orderbook liquidty has been consumed
	// by the requested amount. This might not represent the actual book on the
	// exchange as they might restrict the amount of information being passed
	// back from either a REST request or websocket stream.
	FullBookSideConsumed bool
}

// SideAmounts define the amounts total for the tranches, total value in
// quotation and the cumulative base amounts.
type SideAmounts struct {
	Tranches   int64
	QuoteValue float64
	BaseAmount float64
}<|MERGE_RESOLUTION|>--- conflicted
+++ resolved
@@ -21,17 +21,12 @@
 // Public errors
 var (
 	ErrOrderbookNotFound = errors.New("cannot find orderbook(s)")
+	ErrAssetTypeNotSet   = errors.New("orderbook asset type not set")
 )
 
 var (
 	errExchangeNameUnset    = errors.New("orderbook exchange name not set")
 	errPairNotSet           = errors.New("orderbook currency pair not set")
-<<<<<<< HEAD
-	ErrAssetTypeNotSet      = errors.New("orderbook asset type not set")
-	errCannotFindOrderbook  = errors.New("cannot find orderbook(s)")
-=======
-	errAssetTypeNotSet      = errors.New("orderbook asset type not set")
->>>>>>> 8f63b0b0
 	errPriceNotSet          = errors.New("price cannot be zero")
 	errAmountInvalid        = errors.New("amount cannot be less or equal to zero")
 	errPriceOutOfOrder      = errors.New("pricing out of order")
