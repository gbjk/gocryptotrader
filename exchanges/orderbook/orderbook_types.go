package orderbook

import (
	"errors"
	"sync"
	"time"

	"github.com/gofrs/uuid"
	"github.com/thrasher-corp/gocryptotrader/common/key"
	"github.com/thrasher-corp/gocryptotrader/currency"
	"github.com/thrasher-corp/gocryptotrader/dispatch"
	"github.com/thrasher-corp/gocryptotrader/exchanges/asset"
)

// const values for orderbook package
const (
	bidLoadBookFailure = "cannot load book for exchange %s pair %s asset %s for Bids: %w"
	askLoadBookFailure = "cannot load book for exchange %s pair %s asset %s for Asks: %w"
	bookLengthIssue    = "Potential book issue for exchange %s pair %s asset %s length Bids %d length Asks %d"
)

// Vars for the orderbook package
var (
	errExchangeNameUnset    = errors.New("orderbook exchange name not set")
	errPairNotSet           = errors.New("orderbook currency pair not set")
	ErrAssetTypeNotSet      = errors.New("orderbook asset type not set")
	errCannotFindOrderbook  = errors.New("cannot find orderbook(s)")
	errPriceNotSet          = errors.New("price cannot be zero")
	errAmountInvalid        = errors.New("amount cannot be less or equal to zero")
	errPriceOutOfOrder      = errors.New("pricing out of order")
	errIDOutOfOrder         = errors.New("ID out of order")
	errDuplication          = errors.New("price duplication")
	errIDDuplication        = errors.New("id duplication")
	errPeriodUnset          = errors.New("funding rate period is unset")
	errNotEnoughLiquidity   = errors.New("not enough liquidity")
	errChecksumStringNotSet = errors.New("checksum string not set")
)

var service = Service{
	books: make(map[string]Exchange),
	Mux:   dispatch.GetNewMux(nil),
}

// Service provides a store for difference exchange orderbooks
type Service struct {
	books map[string]Exchange
	*dispatch.Mux
	mu sync.Mutex
}

// Exchange defines a holder for the exchange specific depth items with a
// specific ID associated with that exchange
type Exchange struct {
	m  map[key.PairAsset]*Depth
	ID uuid.UUID
}

// Tranche defines a segmented portions of an order or options book
type Tranche struct {
	Amount float64
	// StrAmount is a string representation of the amount. e.g. 0.00000100 this
	// parsed as a float will constrict comparison to 1e-6 not 1e-8 or
	// potentially will round value which is not ideal.
	StrAmount string
	Price     float64
	// StrPrice is a string representation of the price. e.g. 0.00000100 this
	// parsed as a float will constrict comparison to 1e-6 not 1e-8 or
	// potentially will round value which is not ideal.
	StrPrice string
	ID       int64

	// Funding rate field
	Period int64

	// Contract variables
	LiquidationOrders int64
	OrderCount        int64
}

// Base holds the fields for the orderbook base
type Base struct {
	Bids Tranches
	Asks Tranches

	Exchange string
	Pair     currency.Pair
	Asset    asset.Item

	// LastUpdated is the time when a change occurred on the exchange books.
	// Note: This does not necessarily indicate the change is out of sync with
	// the exchange. It represents the last known update time from the exchange,
	// which could be stale if there have been no recent changes.
	LastUpdated time.Time

	// UpdatePushedAt is the time the exchange pushed this update. This helps
	// determine factors like distance from exchange (latency) and routing
	// time, which can affect the time it takes for an update to reach the user
	// from the exchange.
	UpdatePushedAt time.Time

	// InsertedAt is the time the update was inserted into the orderbook
	// management system. This field is used to calculate round-trip times and
	// processing delays, e.g., InsertedAt.Sub(UpdatePushedAt) represents the
	// total processing time including network latency.
	InsertedAt time.Time

	LastUpdateID int64
	// PriceDuplication defines whether an orderbook can contain duplicate
	// prices in a payload
	PriceDuplication bool
	IsFundingRate    bool
	// VerifyOrderbook allows for a toggle between orderbook verification set by
	// user configuration, this allows for a potential processing boost but
<<<<<<< HEAD
	// a potential for orderbook integrity being diminished.
	VerifyOrderbook bool `json:"-"`
=======
	// a potential for orderbook integrity being deminished.
	VerifyOrderbook bool
>>>>>>> 291b7b58
	// RestSnapshot defines if the depth was applied via the REST protocol thus
	// an update cannot be applied via websocket mechanics and a resubscription
	// would need to take place to maintain book integrity
	RestSnapshot bool
	// Checks if the orderbook needs ID alignment as well as price alignment
	IDAlignment bool
	// Determines if there is a max depth of orderbooks and after an append we
	// should remove any items that are outside of this scope. Kraken utilises
	// this field.
	MaxDepth int
	// ChecksumStringRequired defines if the checksum is built from the raw
	// string representations of the price and amount. This helps alleviate any
	// potential rounding issues.
	ChecksumStringRequired bool
}

type options struct {
	exchange               string
	pair                   currency.Pair
	asset                  asset.Item
	lastUpdated            time.Time
	updatePushedAt         time.Time
	insertedAt             time.Time
	lastUpdateID           int64
	priceDuplication       bool
	isFundingRate          bool
	verifyOrderbook        bool
	restSnapshot           bool
	idAligned              bool
	checksumStringRequired bool
	maxDepth               int
}

// Action defines a set of differing states required to implement an incoming
// orderbook update used in conjunction with UpdateEntriesByID
type Action uint8

const (
	// Amend applies amount adjustment by ID
	Amend Action = iota + 1
	// Delete removes price level from book by ID
	Delete
	// Insert adds price level to book
	Insert
	// UpdateInsert on conflict applies amount adjustment or appends new amount
	// to book
	UpdateInsert
)

// Update and things and stuff
type Update struct {
	UpdateID       int64 // Used when no time is provided
	UpdateTime     time.Time
	UpdatePushedAt time.Time
	Asset          asset.Item
	Action
	Bids []Tranche
	Asks []Tranche
	Pair currency.Pair
	// Checksum defines the expected value when the books have been verified
	Checksum uint32
}

// Movement defines orderbook traversal details from either hitting the bids or
// lifting the asks.
type Movement struct {
	// NominalPercentage (real-world) defines how far in percentage terms is
	// your average order price away from the reference price.
	NominalPercentage float64
	// ImpactPercentage defines how far the price has moved on the order book
	// from the reference price.
	ImpactPercentage float64
	// SlippageCost is the cost of the slippage. This is priced in quotation.
	SlippageCost float64
	// StartPrice defines the reference price or the head of the orderbook side.
	StartPrice float64
	// EndPrice defines where the price has ended on the orderbook side.
	EndPrice float64
	// Sold defines the amount of currency sold.
	Sold float64
	// Purchases defines the amount of currency purchased.
	Purchased float64
	// AverageOrderCost defines the average order cost of position as it slips
	// through the orderbook tranches.
	AverageOrderCost float64
	// FullBookSideConsumed defines if the orderbook liquidty has been consumed
	// by the requested amount. This might not represent the actual book on the
	// exchange as they might restrict the amount of information being passed
	// back from either a REST request or websocket stream.
	FullBookSideConsumed bool
}

// SideAmounts define the amounts total for the tranches, total value in
// quotation and the cumulative base amounts.
type SideAmounts struct {
	Tranches   int64
	QuoteValue float64
	BaseAmount float64
}<|MERGE_RESOLUTION|>--- conflicted
+++ resolved
@@ -111,13 +111,8 @@
 	IsFundingRate    bool
 	// VerifyOrderbook allows for a toggle between orderbook verification set by
 	// user configuration, this allows for a potential processing boost but
-<<<<<<< HEAD
-	// a potential for orderbook integrity being diminished.
-	VerifyOrderbook bool `json:"-"`
-=======
 	// a potential for orderbook integrity being deminished.
 	VerifyOrderbook bool
->>>>>>> 291b7b58
 	// RestSnapshot defines if the depth was applied via the REST protocol thus
 	// an update cannot be applied via websocket mechanics and a resubscription
 	// would need to take place to maintain book integrity
