--- conflicted
+++ resolved
@@ -201,13 +201,7 @@
 	return book.Retrieve()
 }
 
-<<<<<<< HEAD
-// GetDepth returns the concrete book of which Base is a copy
-// This is probably useful for immutably monitoring orderbook health and state
-// whereas FetchOrderbook would trigger a refresh.
-=======
 // GetDepth returns the concrete book allowing the caller to stream orderbook changes
->>>>>>> f8f81155
 func (b *Base) GetDepth() (*Depth, error) {
 	return service.GetDepth(b.Exchange, b.Pair, b.Asset)
 }
