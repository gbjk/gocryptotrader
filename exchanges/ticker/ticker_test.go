package ticker

import (
	"math/rand"
	"reflect"
	"strconv"
	"sync"
	"testing"
	"time"

	"github.com/thrasher-/gocryptotrader/currency"
	"github.com/thrasher-/gocryptotrader/exchanges/assets"
	log "github.com/thrasher-/gocryptotrader/logger"
)

func TestPriceToString(t *testing.T) {
	newPair := currency.NewPairFromStrings("BTC", "USD")
	priceStruct := Price{
		Pair:     newPair,
		Last:     1200,
		High:     1298,
		Low:      1148,
		Bid:      1195,
		Ask:      1220,
		Volume:   5,
		PriceATH: 1337,
	}

	newTicker := CreateNewTicker("ANX", &priceStruct, assets.AssetTypeSpot)

	if newTicker.PriceToString(newPair, "last", assets.AssetTypeSpot) != "1200" {
		t.Error("Test Failed - ticker PriceToString last value is incorrect")
	}
	if newTicker.PriceToString(newPair, "high", assets.AssetTypeSpot) != "1298" {
		t.Error("Test Failed - ticker PriceToString high value is incorrect")
	}
	if newTicker.PriceToString(newPair, "low", assets.AssetTypeSpot) != "1148" {
		t.Error("Test Failed - ticker PriceToString low value is incorrect")
	}
	if newTicker.PriceToString(newPair, "bid", assets.AssetTypeSpot) != "1195" {
		t.Error("Test Failed - ticker PriceToString bid value is incorrect")
	}
	if newTicker.PriceToString(newPair, "ask", assets.AssetTypeSpot) != "1220" {
		t.Error("Test Failed - ticker PriceToString ask value is incorrect")
	}
	if newTicker.PriceToString(newPair, "volume", assets.AssetTypeSpot) != "5" {
		t.Error("Test Failed - ticker PriceToString volume value is incorrect")
	}
	if newTicker.PriceToString(newPair, "ath", assets.AssetTypeSpot) != "1337" {
		t.Error("Test Failed - ticker PriceToString ath value is incorrect")
	}
	if newTicker.PriceToString(newPair, "obtuse", assets.AssetTypeSpot) != "" {
		t.Error("Test Failed - ticker PriceToString obtuse value is incorrect")
	}
}

func TestGetTicker(t *testing.T) {
	newPair := currency.NewPairFromStrings("BTC", "USD")
	priceStruct := Price{
		Pair:     newPair,
		Last:     1200,
		High:     1298,
		Low:      1148,
		Bid:      1195,
		Ask:      1220,
		Volume:   5,
		PriceATH: 1337,
	}

	err := ProcessTicker("bitfinex", &priceStruct, assets.AssetTypeSpot)
	if err != nil {
		t.Fatal("Test failed. ProcessTicker error", err)
	}

	tickerPrice, err := GetTicker("bitfinex", newPair, assets.AssetTypeSpot)
	if err != nil {
		t.Errorf("Test Failed - Ticker GetTicker init error: %s", err)
	}
	if tickerPrice.Pair.String() != "BTCUSD" {
		t.Error("Test Failed - ticker tickerPrice.CurrencyPair value is incorrect")
	}

	_, err = GetTicker("blah", newPair, assets.AssetTypeSpot)
	if err == nil {
		t.Fatal("Test Failed. TestGetTicker returned nil error on invalid exchange")
	}

	newPair.Base = currency.ETH
	_, err = GetTicker("bitfinex", newPair, assets.AssetTypeSpot)
	if err == nil {
		t.Fatal("Test Failed. TestGetTicker returned ticker for invalid first currency")
	}

	btcltcPair := currency.NewPairFromStrings("BTC", "LTC")
	_, err = GetTicker("bitfinex", btcltcPair, assets.AssetTypeSpot)
	if err == nil {
		t.Fatal("Test Failed. TestGetTicker returned ticker for invalid second currency")
	}

	priceStruct.PriceATH = 9001
	priceStruct.Pair.Base = currency.ETH
	err = ProcessTicker("bitfinex", &priceStruct, "futures_3m")
	if err != nil {
		t.Fatal("Test failed. ProcessTicker error", err)
	}

	tickerPrice, err = GetTicker("bitfinex", newPair, "futures_3m")
	if err != nil {
		t.Errorf("Test Failed - Ticker GetTicker init error: %s", err)
	}

	if tickerPrice.PriceATH != 9001 {
		t.Error("Test Failed - ticker tickerPrice.PriceATH value is incorrect")
	}
}

func TestGetTickerByExchange(t *testing.T) {
	newPair := currency.NewPairFromStrings("BTC", "USD")
	priceStruct := Price{
		Pair:     newPair,
		Last:     1200,
		High:     1298,
		Low:      1148,
		Bid:      1195,
		Ask:      1220,
		Volume:   5,
		PriceATH: 1337,
	}

	anxTicker := CreateNewTicker("ANX", &priceStruct, assets.AssetTypeSpot)
	Tickers = append(Tickers, anxTicker)

	tickerPtr, err := GetTickerByExchange("ANX")
	if err != nil {
		t.Errorf("Test Failed - GetTickerByExchange init error: %s", err)
	}
	if tickerPtr.ExchangeName != "ANX" {
		t.Error("Test Failed - GetTickerByExchange ExchangeName value is incorrect")
	}
}

func TestFirstCurrencyExists(t *testing.T) {
	newPair := currency.NewPairFromStrings("BTC", "USD")
	priceStruct := Price{
		Pair:     newPair,
		Last:     1200,
		High:     1298,
		Low:      1148,
		Bid:      1195,
		Ask:      1220,
		Volume:   5,
		PriceATH: 1337,
	}

	alphaTicker := CreateNewTicker("alphapoint", &priceStruct, assets.AssetTypeSpot)
	Tickers = append(Tickers, alphaTicker)

	if !FirstCurrencyExists("alphapoint", currency.BTC) {
		t.Error("Test Failed - FirstCurrencyExists1 value return is incorrect")
	}
	if FirstCurrencyExists("alphapoint", currency.NewCode("CATS")) {
		t.Error("Test Failed - FirstCurrencyExists2 value return is incorrect")
	}
}

func TestSecondCurrencyExists(t *testing.T) {
	t.Parallel()

	newPair := currency.NewPairFromStrings("BTC", "USD")
	priceStruct := Price{
		Pair:     newPair,
		Last:     1200,
		High:     1298,
		Low:      1148,
		Bid:      1195,
		Ask:      1220,
		Volume:   5,
		PriceATH: 1337,
	}

	bitstampTicker := CreateNewTicker("bitstamp", &priceStruct, assets.AssetTypeSpot)
	Tickers = append(Tickers, bitstampTicker)

	if !SecondCurrencyExists("bitstamp", newPair) {
		t.Error("Test Failed - SecondCurrencyExists1 value return is incorrect")
	}

	newPair.Quote = currency.NewCode("DOGS")
	if SecondCurrencyExists("bitstamp", newPair) {
		t.Error("Test Failed - SecondCurrencyExists2 value return is incorrect")
	}
}

func TestCreateNewTicker(t *testing.T) {
	const float64Type = "float64"
	newPair := currency.NewPairFromStrings("BTC", "USD")
	priceStruct := Price{
		Pair:     newPair,
		Last:     1200,
		High:     1298,
		Low:      1148,
		Bid:      1195,
		Ask:      1220,
		Volume:   5,
		PriceATH: 1337,
	}

	newTicker := CreateNewTicker("ANX", &priceStruct, assets.AssetTypeSpot)

	if reflect.ValueOf(newTicker).NumField() != 2 {
		t.Error("Test Failed - ticker CreateNewTicker struct change/or updated")
	}
	if reflect.TypeOf(newTicker.ExchangeName).String() != "string" {
		t.Error("Test Failed - ticker CreateNewTicker.ExchangeName value is not a string")
	}
	if newTicker.ExchangeName != "ANX" {
		t.Error("Test Failed - ticker CreateNewTicker.ExchangeName value is not ANX")
	}

	if newTicker.Price[currency.BTC.Upper().String()][currency.USD.Upper().String()][assets.AssetTypeSpot.String()].Pair.String() != "BTCUSD" {
		t.Error("Test Failed - ticker newTicker.Price[BTC][USD].Pair.Pair().String() value is not expected 'BTCUSD'")
	}
	if reflect.TypeOf(newTicker.Price["BTC"]["USD"][assets.AssetTypeSpot.String()].Ask).String() != float64Type {
		t.Error("Test Failed - ticker newTicker.Price[BTC][USD].Ask value is not a float64")
	}
	if reflect.TypeOf(newTicker.Price["BTC"]["USD"][assets.AssetTypeSpot.String()].Bid).String() != float64Type {
		t.Error("Test Failed - ticker newTicker.Price[BTC][USD].Bid value is not a float64")
	}
	if reflect.TypeOf(newTicker.Price["BTC"]["USD"][assets.AssetTypeSpot.String()].Pair).String() != "currency.Pair" {
		t.Error("Test Failed - ticker newTicker.Price[BTC][USD].CurrencyPair value is not a currency.Pair")
	}
	if reflect.TypeOf(newTicker.Price["BTC"]["USD"][assets.AssetTypeSpot.String()].High).String() != float64Type {
		t.Error("Test Failed - ticker newTicker.Price[BTC][USD].High value is not a float64")
	}
	if reflect.TypeOf(newTicker.Price["BTC"]["USD"][assets.AssetTypeSpot.String()].Last).String() != float64Type {
		t.Error("Test Failed - ticker newTicker.Price[BTC][USD].Last value is not a float64")
	}
	if reflect.TypeOf(newTicker.Price["BTC"]["USD"][assets.AssetTypeSpot.String()].Low).String() != float64Type {
		t.Error("Test Failed - ticker newTicker.Price[BTC][USD].Low value is not a float64")
	}
	if reflect.TypeOf(newTicker.Price["BTC"]["USD"][assets.AssetTypeSpot.String()].PriceATH).String() != float64Type {
		t.Error("Test Failed - ticker newTicker.Price[BTC][USD].PriceATH value is not a float64")
	}
	if reflect.TypeOf(newTicker.Price["BTC"]["USD"][assets.AssetTypeSpot.String()].Volume).String() != float64Type {
		t.Error("Test Failed - ticker newTicker.Price[BTC][USD].Volume value is not a float64")
	}
}

func TestProcessTicker(t *testing.T) { // non-appending function to tickers
	Tickers = []Ticker{}
	exchName := "bitstamp"
	newPair := currency.NewPairFromStrings("BTC", "USD")
	priceStruct := Price{
		Pair:     newPair,
		Last:     1200,
		High:     1298,
		Low:      1148,
		Bid:      1195,
		Ask:      1220,
		Volume:   5,
		PriceATH: 1337,
	}

<<<<<<< HEAD
	err := ProcessTicker("btcc", &Price{}, assets.AssetTypeSpot)
=======
	err := ProcessTicker(exchName, &Price{}, Spot)
>>>>>>> d639f6e4
	if err == nil {
		t.Fatal("Test failed. ProcessTicker error cannot be nil")
	}

<<<<<<< HEAD
	err = ProcessTicker("btcc", &priceStruct, assets.AssetTypeSpot)
=======
	err = ProcessTicker(exchName, &priceStruct, Spot)
>>>>>>> d639f6e4
	if err != nil {
		t.Fatal("Test failed. ProcessTicker error", err)
	}

<<<<<<< HEAD
	result, err := GetTicker("btcc", newPair, assets.AssetTypeSpot)
=======
	result, err := GetTicker(exchName, newPair, Spot)
>>>>>>> d639f6e4
	if err != nil {
		t.Fatal("Test failed. TestProcessTicker failed to create and return a new ticker")
	}

	if result.Pair.String() != newPair.String() {
		t.Fatal("Test failed. TestProcessTicker pair mismatch")
	}

	secondPair := currency.NewPairFromStrings("BTC", "AUD")
	priceStruct.Pair = secondPair
<<<<<<< HEAD
	err = ProcessTicker("btcc", &priceStruct, assets.AssetTypeSpot)
=======
	err = ProcessTicker(exchName, &priceStruct, Spot)
>>>>>>> d639f6e4
	if err != nil {
		t.Fatal("Test failed. ProcessTicker error", err)
	}

<<<<<<< HEAD
	result, err = GetTicker("btcc", secondPair, assets.AssetTypeSpot)
=======
	result, err = GetTicker(exchName, secondPair, Spot)
>>>>>>> d639f6e4
	if err != nil {
		t.Fatal("Test failed. TestProcessTicker failed to create and return a new ticker")
	}

<<<<<<< HEAD
	result, err = GetTicker("btcc", newPair, assets.AssetTypeSpot)
=======
	result, err = GetTicker(exchName, newPair, Spot)
>>>>>>> d639f6e4
	if err != nil {
		t.Fatal("Test failed. TestProcessTicker failed to return an existing ticker")
	}

	type quick struct {
		Name string
		P    currency.Pair
		TP   Price
	}

	var testArray []quick

	_ = rand.NewSource(time.Now().Unix())

	var wg sync.WaitGroup
	var sm sync.Mutex

	var catastrophicFailure bool
	for i := 0; i < 500; i++ {
		if catastrophicFailure {
			break
		}

		wg.Add(1)
		go func() {
			newName := "Exchange" + strconv.FormatInt(rand.Int63(), 10)
			newPairs := currency.NewPairFromStrings("BTC"+strconv.FormatInt(rand.Int63(), 10),
				"USD"+strconv.FormatInt(rand.Int63(), 10))

			tp := Price{
				Pair: newPairs,
				Last: rand.Float64(),
			}

			sm.Lock()
			err = ProcessTicker(newName, &tp, assets.AssetTypeSpot)
			if err != nil {
				log.Error(err)
				catastrophicFailure = true
				return
			}

			testArray = append(testArray, quick{Name: newName, P: newPairs, TP: tp})
			sm.Unlock()
			wg.Done()
		}()
	}

	if catastrophicFailure {
		t.Fatal("Test failed. ProcessTicker error")
	}

	wg.Wait()

	for _, test := range testArray {
		wg.Add(1)
		fatalErr := false
		go func(test quick) {
			result, err := GetTicker(test.Name, test.P, assets.AssetTypeSpot)
			if err != nil {
				fatalErr = true
				return
			}

			if result.Last != test.TP.Last {
				t.Error("Test failed. TestProcessTicker failed bad values")
			}

			wg.Done()
		}(test)

		if fatalErr {
			t.Fatal("Test failed. TestProcessTicker failed to retrieve new ticker")
		}
	}
	wg.Wait()

}<|MERGE_RESOLUTION|>--- conflicted
+++ resolved
@@ -261,29 +261,17 @@
 		PriceATH: 1337,
 	}
 
-<<<<<<< HEAD
-	err := ProcessTicker("btcc", &Price{}, assets.AssetTypeSpot)
-=======
-	err := ProcessTicker(exchName, &Price{}, Spot)
->>>>>>> d639f6e4
+	err := ProcessTicker(exchName, &Price{}, assets.AssetTypeSpot)
 	if err == nil {
 		t.Fatal("Test failed. ProcessTicker error cannot be nil")
 	}
 
-<<<<<<< HEAD
-	err = ProcessTicker("btcc", &priceStruct, assets.AssetTypeSpot)
-=======
-	err = ProcessTicker(exchName, &priceStruct, Spot)
->>>>>>> d639f6e4
+	err = ProcessTicker(exchName, &priceStruct, assets.AssetTypeSpot)
 	if err != nil {
 		t.Fatal("Test failed. ProcessTicker error", err)
 	}
 
-<<<<<<< HEAD
-	result, err := GetTicker("btcc", newPair, assets.AssetTypeSpot)
-=======
-	result, err := GetTicker(exchName, newPair, Spot)
->>>>>>> d639f6e4
+	result, err := GetTicker(exchName, newPair, assets.AssetTypeSpot)
 	if err != nil {
 		t.Fatal("Test failed. TestProcessTicker failed to create and return a new ticker")
 	}
@@ -294,29 +282,17 @@
 
 	secondPair := currency.NewPairFromStrings("BTC", "AUD")
 	priceStruct.Pair = secondPair
-<<<<<<< HEAD
-	err = ProcessTicker("btcc", &priceStruct, assets.AssetTypeSpot)
-=======
-	err = ProcessTicker(exchName, &priceStruct, Spot)
->>>>>>> d639f6e4
+	err = ProcessTicker(exchName, &priceStruct, assets.AssetTypeSpot)
 	if err != nil {
 		t.Fatal("Test failed. ProcessTicker error", err)
 	}
 
-<<<<<<< HEAD
-	result, err = GetTicker("btcc", secondPair, assets.AssetTypeSpot)
-=======
-	result, err = GetTicker(exchName, secondPair, Spot)
->>>>>>> d639f6e4
+	result, err = GetTicker(exchName, secondPair, assets.AssetTypeSpot)
 	if err != nil {
 		t.Fatal("Test failed. TestProcessTicker failed to create and return a new ticker")
 	}
 
-<<<<<<< HEAD
-	result, err = GetTicker("btcc", newPair, assets.AssetTypeSpot)
-=======
-	result, err = GetTicker(exchName, newPair, Spot)
->>>>>>> d639f6e4
+	result, err = GetTicker(exchName, newPair, assets.AssetTypeSpot)
 	if err != nil {
 		t.Fatal("Test failed. TestProcessTicker failed to return an existing ticker")
 	}
