package yobit

import (
	"errors"
	"fmt"
	"net/http"
	"net/url"
	"strconv"
	"strings"

<<<<<<< HEAD
	"github.com/thrasher-/gocryptotrader/common/crypto"
	"github.com/thrasher-/gocryptotrader/currency"
	exchange "github.com/thrasher-/gocryptotrader/exchanges"
	log "github.com/thrasher-/gocryptotrader/logger"
=======
	"github.com/thrasher-corp/gocryptotrader/common"
	"github.com/thrasher-corp/gocryptotrader/config"
	"github.com/thrasher-corp/gocryptotrader/currency"
	exchange "github.com/thrasher-corp/gocryptotrader/exchanges"
	"github.com/thrasher-corp/gocryptotrader/exchanges/request"
	"github.com/thrasher-corp/gocryptotrader/exchanges/ticker"
	"github.com/thrasher-corp/gocryptotrader/exchanges/wshandler"
	log "github.com/thrasher-corp/gocryptotrader/logger"
>>>>>>> 2078ba90
)

const (
	apiPublicURL                  = "https://yobit.net/api"
	apiPrivateURL                 = "https://yobit.net/tapi"
	apiPublicVersion              = "3"
	publicInfo                    = "info"
	publicTicker                  = "ticker"
	publicDepth                   = "depth"
	publicTrades                  = "trades"
	privateAccountInfo            = "getInfo"
	privateTrade                  = "Trade"
	privateActiveOrders           = "ActiveOrders"
	privateOrderInfo              = "OrderInfo"
	privateCancelOrder            = "CancelOrder"
	privateTradeHistory           = "TradeHistory"
	privateGetDepositAddress      = "GetDepositAddress"
	privateWithdrawCoinsToAddress = "WithdrawCoinsToAddress"
	privateCreateCoupon           = "CreateYobicode"
	privateRedeemCoupon           = "RedeemYobicode"

	yobitAuthRate   = 0
	yobitUnauthRate = 0
)

// Yobit is the overarching type across the Yobit package
type Yobit struct {
	exchange.Base
<<<<<<< HEAD
=======
	Ticker map[string]Ticker
}

// SetDefaults sets current default value for Yobit
func (y *Yobit) SetDefaults() {
	y.Name = "Yobit"
	y.Enabled = true
	y.Fee = 0.2
	y.Verbose = false
	y.RESTPollingDelay = 10
	y.AuthenticatedAPISupport = true
	y.Ticker = make(map[string]Ticker)
	y.APIWithdrawPermissions = exchange.AutoWithdrawCryptoWithAPIPermission |
		exchange.WithdrawFiatViaWebsiteOnly
	y.RequestCurrencyPairFormat.Delimiter = "_"
	y.RequestCurrencyPairFormat.Uppercase = false
	y.RequestCurrencyPairFormat.Separator = "-"
	y.ConfigCurrencyPairFormat.Delimiter = "_"
	y.ConfigCurrencyPairFormat.Uppercase = true
	y.AssetTypes = []string{ticker.Spot}
	y.SupportsAutoPairUpdating = false
	y.SupportsRESTTickerBatching = true
	y.Requester = request.New(y.Name,
		request.NewRateLimit(time.Second, yobitAuthRate),
		request.NewRateLimit(time.Second, yobitUnauthRate),
		common.NewHTTPClientWithTimeout(exchange.DefaultHTTPTimeout))
	y.APIUrlDefault = apiPublicURL
	y.APIUrl = y.APIUrlDefault
	y.APIUrlSecondaryDefault = apiPrivateURL
	y.APIUrlSecondary = y.APIUrlSecondaryDefault
	y.Websocket = wshandler.New()
}

// Setup sets exchange configuration parameters for Yobit
func (y *Yobit) Setup(exch *config.ExchangeConfig) {
	if !exch.Enabled {
		y.SetEnabled(false)
	} else {
		y.Enabled = true
		y.AuthenticatedAPISupport = exch.AuthenticatedAPISupport
		y.SetAPIKeys(exch.APIKey, exch.APISecret, "", false)
		y.RESTPollingDelay = exch.RESTPollingDelay
		y.Verbose = exch.Verbose
		y.HTTPDebugging = exch.HTTPDebugging
		y.Websocket.SetWsStatusAndConnection(exch.Websocket)
		y.BaseCurrencies = exch.BaseCurrencies
		y.AvailablePairs = exch.AvailablePairs
		y.EnabledPairs = exch.EnabledPairs
		y.SetHTTPClientTimeout(exch.HTTPTimeout)
		y.SetHTTPClientUserAgent(exch.HTTPUserAgent)
		err := y.SetCurrencyPairFormat()
		if err != nil {
			log.Fatal(err)
		}
		err = y.SetAssetTypes()
		if err != nil {
			log.Fatal(err)
		}
		err = y.SetAutoPairDefaults()
		if err != nil {
			log.Fatal(err)
		}
		err = y.SetAPIURL(exch)
		if err != nil {
			log.Fatal(err)
		}
		err = y.SetClientProxyAddress(exch.ProxyAddress)
		if err != nil {
			log.Fatal(err)
		}
	}
>>>>>>> 2078ba90
}

// GetInfo returns the Yobit info
func (y *Yobit) GetInfo() (Info, error) {
	resp := Info{}
	path := fmt.Sprintf("%s/%s/%s/", y.API.Endpoints.URL, apiPublicVersion, publicInfo)

	return resp, y.SendHTTPRequest(path, &resp)
}

// GetTicker returns a ticker for a specific currency
func (y *Yobit) GetTicker(symbol string) (map[string]Ticker, error) {
	type Response struct {
		Data map[string]Ticker
	}

	response := Response{}
	path := fmt.Sprintf("%s/%s/%s/%s", y.API.Endpoints.URL, apiPublicVersion, publicTicker, symbol)

	return response.Data, y.SendHTTPRequest(path, &response.Data)
}

// GetDepth returns the depth for a specific currency
func (y *Yobit) GetDepth(symbol string) (Orderbook, error) {
	type Response struct {
		Data map[string]Orderbook
	}

	response := Response{}
	path := fmt.Sprintf("%s/%s/%s/%s", y.API.Endpoints.URL, apiPublicVersion, publicDepth, symbol)

	return response.Data[symbol],
		y.SendHTTPRequest(path, &response.Data)
}

// GetTrades returns the trades for a specific currency
func (y *Yobit) GetTrades(symbol string) ([]Trades, error) {
	type Response struct {
		Data map[string][]Trades
	}

	response := Response{}
	path := fmt.Sprintf("%s/%s/%s/%s", y.API.Endpoints.URL, apiPublicVersion, publicTrades, symbol)

	return response.Data[symbol], y.SendHTTPRequest(path, &response.Data)
}

// GetAccountInformation returns a users account info
func (y *Yobit) GetAccountInformation() (AccountInfo, error) {
	result := AccountInfo{}

	err := y.SendAuthenticatedHTTPRequest(privateAccountInfo, url.Values{}, &result)
	if err != nil {
		return result, err
	}
	if result.Error != "" {
		return result, errors.New(result.Error)
	}
	return result, nil
}

// Trade places an order and returns the order ID if successful or an error
func (y *Yobit) Trade(pair, orderType string, amount, price float64) (int64, error) {
	req := url.Values{}
	req.Add("pair", pair)
	req.Add("type", orderType)
	req.Add("amount", strconv.FormatFloat(amount, 'f', -1, 64))
	req.Add("rate", strconv.FormatFloat(price, 'f', -1, 64))

	result := Trade{}

	err := y.SendAuthenticatedHTTPRequest(privateTrade, req, &result)
	if err != nil {
		return int64(result.OrderID), err
	}
	if result.Error != "" {
		return int64(result.OrderID), errors.New(result.Error)
	}
	return int64(result.OrderID), nil
}

// GetOpenOrders returns the active orders for a specific currency
func (y *Yobit) GetOpenOrders(pair string) (map[string]ActiveOrders, error) {
	req := url.Values{}
	req.Add("pair", pair)

	result := map[string]ActiveOrders{}

	return result, y.SendAuthenticatedHTTPRequest(privateActiveOrders, req, &result)
}

// GetOrderInformation returns the order info for a specific order ID
func (y *Yobit) GetOrderInformation(orderID int64) (map[string]OrderInfo, error) {
	req := url.Values{}
	req.Add("order_id", strconv.FormatInt(orderID, 10))

	result := map[string]OrderInfo{}

	return result, y.SendAuthenticatedHTTPRequest(privateOrderInfo, req, &result)
}

// CancelExistingOrder cancels an order for a specific order ID
func (y *Yobit) CancelExistingOrder(orderID int64) (bool, error) {
	req := url.Values{}
	req.Add("order_id", strconv.FormatInt(orderID, 10))

	result := CancelOrder{}

	err := y.SendAuthenticatedHTTPRequest(privateCancelOrder, req, &result)
	if err != nil {
		return false, err
	}
	if result.Error != "" {
		return false, errors.New(result.Error)
	}
	return true, nil
}

// GetTradeHistory returns the trade history
func (y *Yobit) GetTradeHistory(tidFrom, count, tidEnd, since, end int64, order, pair string) (map[string]TradeHistory, error) {
	req := url.Values{}
	req.Add("from", strconv.FormatInt(tidFrom, 10))
	req.Add("count", strconv.FormatInt(count, 10))
	req.Add("from_id", strconv.FormatInt(tidFrom, 10))
	req.Add("end_id", strconv.FormatInt(tidEnd, 10))
	req.Add("order", order)
	req.Add("since", strconv.FormatInt(since, 10))
	req.Add("end", strconv.FormatInt(end, 10))
	req.Add("pair", pair)

	result := TradeHistoryResponse{}

	err := y.SendAuthenticatedHTTPRequest(privateTradeHistory, req, &result)
	if err != nil {
		return nil, err
	}
	if result.Success == 0 {
		return nil, errors.New(result.Error)
	}

	return result.Data, nil
}

// GetCryptoDepositAddress returns the deposit address for a specific currency
func (y *Yobit) GetCryptoDepositAddress(coin string) (DepositAddress, error) {
	req := url.Values{}
	req.Add("coinName", coin)

	result := DepositAddress{}

	err := y.SendAuthenticatedHTTPRequest(privateGetDepositAddress, req, &result)
	if err != nil {
		return result, err
	}
	if result.Success != 1 {
		return result, fmt.Errorf("%s", result.Error)
	}
	return result, nil
}

// WithdrawCoinsToAddress initiates a withdrawal to a specified address
func (y *Yobit) WithdrawCoinsToAddress(coin string, amount float64, address string) (WithdrawCoinsToAddress, error) {
	req := url.Values{}
	req.Add("coinName", coin)
	req.Add("amount", strconv.FormatFloat(amount, 'f', -1, 64))
	req.Add("address", address)

	result := WithdrawCoinsToAddress{}

	err := y.SendAuthenticatedHTTPRequest(privateWithdrawCoinsToAddress, req, &result)
	if err != nil {
		return result, err
	}
	if result.Error != "" {
		return result, errors.New(result.Error)
	}
	return result, nil
}

// CreateCoupon creates an exchange coupon for a sepcific currency
func (y *Yobit) CreateCoupon(currency string, amount float64) (CreateCoupon, error) {
	req := url.Values{}
	req.Add("currency", currency)
	req.Add("amount", strconv.FormatFloat(amount, 'f', -1, 64))

	var result CreateCoupon

	err := y.SendAuthenticatedHTTPRequest(privateCreateCoupon, req, &result)
	if err != nil {
		return result, err
	}
	if result.Error != "" {
		return result, errors.New(result.Error)
	}
	return result, nil
}

// RedeemCoupon redeems an exchange coupon
func (y *Yobit) RedeemCoupon(coupon string) (RedeemCoupon, error) {
	req := url.Values{}
	req.Add("coupon", coupon)

	result := RedeemCoupon{}

	err := y.SendAuthenticatedHTTPRequest(privateRedeemCoupon, req, &result)
	if err != nil {
		return result, err
	}
	if result.Error != "" {
		return result, errors.New(result.Error)
	}
	return result, nil
}

// SendHTTPRequest sends an unauthenticated HTTP request
func (y *Yobit) SendHTTPRequest(path string, result interface{}) error {
	return y.SendPayload(http.MethodGet,
		path,
		nil,
		nil,
		result,
		false,
		false,
		y.Verbose,
		y.HTTPDebugging)
}

// SendAuthenticatedHTTPRequest sends an authenticated HTTP request to Yobit
func (y *Yobit) SendAuthenticatedHTTPRequest(path string, params url.Values, result interface{}) (err error) {
	if !y.AllowAuthenticatedRequest() {
		return fmt.Errorf(exchange.WarningAuthenticatedRequestWithoutCredentialsSet, y.Name)
	}

	if params == nil {
		params = url.Values{}
	}

	n := y.Requester.GetNonce(false).String()

	params.Set("nonce", n)
	params.Set("method", path)

	encoded := params.Encode()
	hmac := crypto.GetHMAC(crypto.HashSHA512, []byte(encoded), []byte(y.API.Credentials.Secret))

	if y.Verbose {
		log.Debugf(log.ExchangeSys, "Sending POST request to %s calling path %s with params %s\n",
			apiPrivateURL,
			path,
			encoded)
	}

	headers := make(map[string]string)
	headers["Key"] = y.API.Credentials.Key
	headers["Sign"] = crypto.HexEncodeToString(hmac)
	headers["Content-Type"] = "application/x-www-form-urlencoded"

	return y.SendPayload(http.MethodPost,
		apiPrivateURL,
		headers,
		strings.NewReader(encoded),
		result,
		true,
		true,
		y.Verbose,
		y.HTTPDebugging)
}

// GetFee returns an estimate of fee based on type of transaction
func (y *Yobit) GetFee(feeBuilder *exchange.FeeBuilder) (float64, error) {
	var fee float64
	switch feeBuilder.FeeType {
	case exchange.CryptocurrencyTradeFee:
		fee = calculateTradingFee(feeBuilder.PurchasePrice, feeBuilder.Amount)
	case exchange.CryptocurrencyWithdrawalFee:
		fee = getWithdrawalFee(feeBuilder.Pair.Base)
	case exchange.InternationalBankDepositFee:
		fee = getInternationalBankDepositFee(feeBuilder.FiatCurrency,
			feeBuilder.BankTransactionType)
	case exchange.InternationalBankWithdrawalFee:
		fee = getInternationalBankWithdrawalFee(feeBuilder.FiatCurrency,
			feeBuilder.Amount,
			feeBuilder.BankTransactionType)
	case exchange.OfflineTradeFee:
		fee = calculateTradingFee(feeBuilder.PurchasePrice, feeBuilder.Amount)
	}
	if fee < 0 {
		fee = 0
	}

	return fee, nil
}

func calculateTradingFee(price, amount float64) (fee float64) {
	return 0.002 * price * amount
}

func getWithdrawalFee(c currency.Code) float64 {
	return WithdrawalFees[c]
}

func getInternationalBankWithdrawalFee(c currency.Code, amount float64, bankTransactionType exchange.InternationalBankTransactionType) float64 {
	var fee float64

	switch bankTransactionType {
	case exchange.PerfectMoney:
		if c == currency.USD {
			fee = 0.02 * amount
		}
	case exchange.Payeer:
		switch c {
		case currency.USD:
			fee = 0.03 * amount
		case currency.RUR:
			fee = 0.006 * amount
		}
	case exchange.AdvCash:
		switch c {
		case currency.USD:
			fee = 0.04 * amount
		case currency.RUR:
			fee = 0.03 * amount
		}
	case exchange.Qiwi:
		if c == currency.RUR {
			fee = 0.04 * amount
		}
	case exchange.Capitalist:
		if c == currency.USD {
			fee = 0.06 * amount
		}
	}

	return fee
}

// getInternationalBankDepositFee; No real fees for yobit deposits, but want to be explicit on what each payment type supports
func getInternationalBankDepositFee(c currency.Code, bankTransactionType exchange.InternationalBankTransactionType) float64 {
	var fee float64
	switch bankTransactionType {
	case exchange.PerfectMoney:
		if c == currency.USD {
			fee = 0
		}
	case exchange.Payeer:
		switch c {
		case currency.USD:
			fee = 0
		case currency.RUR:
			fee = 0
		}
	case exchange.AdvCash:
		switch c {
		case currency.USD:
			fee = 0
		case currency.RUR:
			fee = 0
		}
	case exchange.Qiwi:
		if c == currency.RUR {
			fee = 0
		}
	case exchange.Capitalist:
		switch c {
		case currency.USD:
			fee = 0
		case currency.RUR:
			fee = 0
		}
	}

	return fee
}<|MERGE_RESOLUTION|>--- conflicted
+++ resolved
@@ -8,21 +8,10 @@
 	"strconv"
 	"strings"
 
-<<<<<<< HEAD
-	"github.com/thrasher-/gocryptotrader/common/crypto"
-	"github.com/thrasher-/gocryptotrader/currency"
-	exchange "github.com/thrasher-/gocryptotrader/exchanges"
-	log "github.com/thrasher-/gocryptotrader/logger"
-=======
-	"github.com/thrasher-corp/gocryptotrader/common"
-	"github.com/thrasher-corp/gocryptotrader/config"
+	"github.com/thrasher-corp/gocryptotrader/common/crypto"
 	"github.com/thrasher-corp/gocryptotrader/currency"
 	exchange "github.com/thrasher-corp/gocryptotrader/exchanges"
-	"github.com/thrasher-corp/gocryptotrader/exchanges/request"
-	"github.com/thrasher-corp/gocryptotrader/exchanges/ticker"
-	"github.com/thrasher-corp/gocryptotrader/exchanges/wshandler"
 	log "github.com/thrasher-corp/gocryptotrader/logger"
->>>>>>> 2078ba90
 )
 
 const (
@@ -51,80 +40,6 @@
 // Yobit is the overarching type across the Yobit package
 type Yobit struct {
 	exchange.Base
-<<<<<<< HEAD
-=======
-	Ticker map[string]Ticker
-}
-
-// SetDefaults sets current default value for Yobit
-func (y *Yobit) SetDefaults() {
-	y.Name = "Yobit"
-	y.Enabled = true
-	y.Fee = 0.2
-	y.Verbose = false
-	y.RESTPollingDelay = 10
-	y.AuthenticatedAPISupport = true
-	y.Ticker = make(map[string]Ticker)
-	y.APIWithdrawPermissions = exchange.AutoWithdrawCryptoWithAPIPermission |
-		exchange.WithdrawFiatViaWebsiteOnly
-	y.RequestCurrencyPairFormat.Delimiter = "_"
-	y.RequestCurrencyPairFormat.Uppercase = false
-	y.RequestCurrencyPairFormat.Separator = "-"
-	y.ConfigCurrencyPairFormat.Delimiter = "_"
-	y.ConfigCurrencyPairFormat.Uppercase = true
-	y.AssetTypes = []string{ticker.Spot}
-	y.SupportsAutoPairUpdating = false
-	y.SupportsRESTTickerBatching = true
-	y.Requester = request.New(y.Name,
-		request.NewRateLimit(time.Second, yobitAuthRate),
-		request.NewRateLimit(time.Second, yobitUnauthRate),
-		common.NewHTTPClientWithTimeout(exchange.DefaultHTTPTimeout))
-	y.APIUrlDefault = apiPublicURL
-	y.APIUrl = y.APIUrlDefault
-	y.APIUrlSecondaryDefault = apiPrivateURL
-	y.APIUrlSecondary = y.APIUrlSecondaryDefault
-	y.Websocket = wshandler.New()
-}
-
-// Setup sets exchange configuration parameters for Yobit
-func (y *Yobit) Setup(exch *config.ExchangeConfig) {
-	if !exch.Enabled {
-		y.SetEnabled(false)
-	} else {
-		y.Enabled = true
-		y.AuthenticatedAPISupport = exch.AuthenticatedAPISupport
-		y.SetAPIKeys(exch.APIKey, exch.APISecret, "", false)
-		y.RESTPollingDelay = exch.RESTPollingDelay
-		y.Verbose = exch.Verbose
-		y.HTTPDebugging = exch.HTTPDebugging
-		y.Websocket.SetWsStatusAndConnection(exch.Websocket)
-		y.BaseCurrencies = exch.BaseCurrencies
-		y.AvailablePairs = exch.AvailablePairs
-		y.EnabledPairs = exch.EnabledPairs
-		y.SetHTTPClientTimeout(exch.HTTPTimeout)
-		y.SetHTTPClientUserAgent(exch.HTTPUserAgent)
-		err := y.SetCurrencyPairFormat()
-		if err != nil {
-			log.Fatal(err)
-		}
-		err = y.SetAssetTypes()
-		if err != nil {
-			log.Fatal(err)
-		}
-		err = y.SetAutoPairDefaults()
-		if err != nil {
-			log.Fatal(err)
-		}
-		err = y.SetAPIURL(exch)
-		if err != nil {
-			log.Fatal(err)
-		}
-		err = y.SetClientProxyAddress(exch.ProxyAddress)
-		if err != nil {
-			log.Fatal(err)
-		}
-	}
->>>>>>> 2078ba90
 }
 
 // GetInfo returns the Yobit info
